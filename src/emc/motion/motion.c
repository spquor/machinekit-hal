/********************************************************************
* Description: motion.c
*   Main module initialisation and cleanup routines.
*
* Author:
* License: GPL Version 2
* System: Linux
*
* Copyright (c) 2004 All rights reserved.
********************************************************************/

#include <stdarg.h>
#include "rtapi.h"		/* RTAPI realtime OS API */
#include "rtapi_app.h"		/* RTAPI realtime module decls */
#include "rtapi_string.h"       /* memset */
#include "hal.h"		/* decls for HAL implementation */
#include "emcmotglb.h"
#include "motion.h"
#include "motion_debug.h"
#include "motion_struct.h"
#include "mot_priv.h"
#include "rtapi_math.h"

// Mark strings for translation, but defer translation to userspace
#define _(s) (s)

/***********************************************************************
*                    KERNEL MODULE PARAMETERS                          *
************************************************************************/

static int key = DEFAULT_MOTION_SHMEM_KEY;		/* the shared memory key, default value */

/* module information */
/* register symbols to be modified by insmod
   see "Linux Device Drivers", Alessandro Rubini, p. 385
   (p.42-44 in 2nd edition) */
MODULE_AUTHOR("Matt Shaver/John Kasunich");
MODULE_DESCRIPTION("Motion Controller for EMC");
MODULE_LICENSE("GPL");

/*! \todo FIXME - find a better way to do this */
int DEBUG_MOTION = 0;
RTAPI_MP_INT(DEBUG_MOTION, "debug motion");

/* RTAPI shmem key - for comms with higher level user space stuff */
RTAPI_MP_INT(key, "shared memory key");
static long base_period_nsec = 0;	/* fastest thread period */
RTAPI_MP_LONG(base_period_nsec, "fastest thread period (nsecs)");
static int base_cpu = -1;		/* explicitly bind to CPU */
RTAPI_MP_INT(base_cpu, "CPU of base thread");
int base_thread_fp = 0;	/* default is no floating point in base thread */
RTAPI_MP_INT(base_thread_fp, "floating point in base thread?");
static long servo_period_nsec = 1000000;	/* servo thread period */
RTAPI_MP_LONG(servo_period_nsec, "servo thread period (nsecs)");
static int servo_cpu = -1;		/* explicitly bind to CPU */
RTAPI_MP_INT(servo_cpu, "CPU of servo thread");
static long traj_period_nsec = 0;	/* trajectory planner period */
RTAPI_MP_LONG(traj_period_nsec, "trajectory planner period (nsecs)");
int num_joints = EMCMOT_MAX_JOINTS;	/* default number of joints present */
RTAPI_MP_INT(num_joints, "number of joints");
int num_dio = 4;			/* default number of motion synched DIO */
RTAPI_MP_INT(num_dio, "number of digital inputs/outputs");
int num_aio = 4;			/* default number of motion synched AIO */
RTAPI_MP_INT(num_aio, "number of analog inputs/outputs");

/***********************************************************************
*                  GLOBAL VARIABLE DEFINITIONS                         *
************************************************************************/

/* pointer to emcmot_hal_data_t struct in HAL shmem, with all HAL data */
emcmot_hal_data_t *emcmot_hal_data = 0;

/* pointer to joint data */
emcmot_joint_t *joints = 0;

#ifndef STRUCTS_IN_SHMEM
/* allocate array for joint data */
emcmot_joint_t joint_array[EMCMOT_MAX_JOINTS];
#endif

int mot_comp_id;	/* component ID for motion module */
int first_pass = 1;	/* used to set initial conditions */
int kinType = 0;

/*
  Principles of communication:

  Data is copied in or out from the various types of comm mechanisms:
  mbuff mapped memory for Linux/RT-Linux, or OS shared memory for Unixes.

  emcmotStruct is ptr to this memory.

  emcmotCommand points to emcmotStruct->command,
  emcmotStatus points to emcmotStruct->status,
  emcmotError points to emcmotStruct->error, and
 */
emcmot_struct_t *emcmotStruct = 0;
/* ptrs to either buffered copies or direct memory for
   command and status */
struct emcmot_command_t *emcmotCommand = 0;
struct emcmot_status_t *emcmotStatus = 0;
struct emcmot_config_t *emcmotConfig = 0;
struct emcmot_debug_t *emcmotDebug = 0;
TP_STRUCT *emcmotPrimQueue = 0; // primary planner + queues
TP_STRUCT *emcmotAltQueue = 0; // alternate planner + queues

// emcmotQueue: this was formerly &emcmotDebug->queue
TP_STRUCT *emcmotQueue = 0;     // current planner queue

struct emcmot_internal_t *emcmotInternal = 0;
struct emcmot_error_t *emcmotError = 0;	/* unused for RT_FIFO */

/***********************************************************************
*                  LOCAL VARIABLE DECLARATIONS                         *
************************************************************************/

/* RTAPI shmem ID - for comms with higher level user space stuff */
static int emc_shmem_id;	/* the shared memory ID */

/***********************************************************************
*                   LOCAL FUNCTION PROTOTYPES                          *
************************************************************************/

/* init_hal_io() exports HAL pins and parameters making data from
   the realtime control module visible and usable by the world
*/
static int init_hal_io(void);

/* functions called by init_hal_io() */
static int export_joint(int num, joint_hal_t * addr);

/* init_comm_buffers() allocates and initializes the command,
   status, and error buffers used to communicate witht the user
   space parts of emc.
*/
static int init_comm_buffers(void);

/* functions called by init_comm_buffers() */

/* init_threads() creates realtime threads, exports functions to
   do the realtime control, and adds the functions to the threads.
*/
static int init_threads(void);

/* functions called by init_threads() */
static int setTrajCycleTime(double secs);
static int setServoCycleTime(double secs);

/***********************************************************************
*                     PUBLIC FUNCTION CODE                             *
************************************************************************/

void emcmot_config_change(void)
{
    if (emcmotConfig->head == emcmotConfig->tail) {
	emcmotConfig->config_num++;
	emcmotStatus->config_num = emcmotConfig->config_num;
	emcmotConfig->head++;
    }
}

void reportError(const char *fmt, ...)
{
    va_list args;

    va_start(args, fmt);
    emcmotErrorPutfv(emcmotError, fmt, args);
    va_end(args);
}

#ifndef va_copy
#define va_copy(dest, src) ((dest)=(src))
#endif

static rtapi_msg_handler_t old_handler = NULL;
static void emc_message_handler(msg_level_t level, const char *fmt, va_list ap)
{
    va_list apc;
    va_copy(apc, ap);
    if(level == RTAPI_MSG_ERR) emcmotErrorPutfv(emcmotError, fmt, apc);
    if(old_handler) old_handler(level, fmt, ap);
    va_end(apc);
}

int rtapi_app_main(void)
{
    int retval;
    // rtapi_set_msg_level(RTAPI_MSG_DBG);
    rtapi_print_msg(RTAPI_MSG_INFO, "MOTION: init_module() starting...\n");

    /* set flag */
    first_pass = 1;
    /* connect to the HAL and RTAPI */
    mot_comp_id = hal_init("motmod");
    if (mot_comp_id < 0) {
	rtapi_print_msg(RTAPI_MSG_ERR, _("MOTION: hal_init() failed\n"));
	return -1;
    }
    if (( num_joints < 1 ) || ( num_joints > EMCMOT_MAX_JOINTS )) {
	rtapi_print_msg(RTAPI_MSG_ERR,
	    _("MOTION: num_joints is %d, must be between 1 and %d\n"),
	    num_joints, EMCMOT_MAX_JOINTS);
	return -1;
    }

    if (( num_dio < 1 ) || ( num_dio > EMCMOT_MAX_DIO )) {
	rtapi_print_msg(RTAPI_MSG_ERR,
	    _("MOTION: num_dio is %d, must be between 1 and %d\n"),
	    num_dio, EMCMOT_MAX_DIO);
	return -1;
    }
    
    if (( num_aio < 1 ) || ( num_aio > EMCMOT_MAX_AIO )) {
	rtapi_print_msg(RTAPI_MSG_ERR,
	    _("MOTION: num_aio is %d, must be between 1 and %d\n"),
	    num_aio, EMCMOT_MAX_AIO);
	return -1;
    }

    /* initialize/export HAL pins and parameters */
    retval = init_hal_io();
    if (retval != 0) {
	rtapi_print_msg(RTAPI_MSG_ERR, _("MOTION: init_hal_io() failed\n"));
	hal_exit(mot_comp_id);
	return -1;
    }

    /* allocate/initialize user space comm buffers (cmd/status/err) */
    retval = init_comm_buffers();
    if (retval != 0) {
	rtapi_print_msg(RTAPI_MSG_ERR,
	    _("MOTION: init_comm_buffers() failed\n"));
	hal_exit(mot_comp_id);
	return -1;
    }

    /* set up for realtime execution of code */
    retval = init_threads();
    if (retval != 0) {
	rtapi_print_msg(RTAPI_MSG_ERR, _("MOTION: init_threads() failed\n"));
	hal_exit(mot_comp_id);
	return -1;
    }

    rtapi_print_msg(RTAPI_MSG_INFO, "MOTION: init_module() complete\n");

    hal_ready(mot_comp_id);

    old_handler = rtapi_get_msg_handler();
    rtapi_set_msg_handler(emc_message_handler);
    return 0;
}

void rtapi_app_exit(void)
{
    int retval;

    rtapi_set_msg_handler(old_handler);

    rtapi_print_msg(RTAPI_MSG_INFO, "MOTION: cleanup_module() started.\n");

    retval = hal_stop_threads();
    if (retval < 0) {
	rtapi_print_msg(RTAPI_MSG_ERR,
	    _("MOTION: hal_stop_threads() failed, returned %d\n"), retval);
    }
    /* free shared memory */
    retval = rtapi_shmem_delete(emc_shmem_id, mot_comp_id);
    if (retval < 0) {
	rtapi_print_msg(RTAPI_MSG_ERR,
	    _("MOTION: rtapi_shmem_delete() failed, returned %d\n"), retval);
    }
    /* disconnect from HAL and RTAPI */
    retval = hal_exit(mot_comp_id);
    if (retval < 0) {
	rtapi_print_msg(RTAPI_MSG_ERR,
	    _("MOTION: hal_exit() failed, returned %d\n"), retval);
    }
    rtapi_print_msg(RTAPI_MSG_INFO, "MOTION: cleanup_module() finished.\n");
}

/***********************************************************************
*                         LOCAL FUNCTION CODE                          *
************************************************************************/

/* init_hal_io() exports HAL pins and parameters making data from
   the realtime control module visible and usable by the world
*/
static int init_hal_io(void)
{
    int n, retval;
    joint_hal_t *joint_data;

    rtapi_print_msg(RTAPI_MSG_INFO, "MOTION: init_hal_io() starting...\n");

    /* allocate shared memory for machine data */
    emcmot_hal_data = hal_malloc(sizeof(emcmot_hal_data_t));
    if (emcmot_hal_data == 0) {
	rtapi_print_msg(RTAPI_MSG_ERR,
	    _("MOTION: emcmot_hal_data malloc failed\n"));
	return -1;
    }

    /* export machine wide hal pins */
    if ((retval = hal_pin_bit_newf(HAL_IN, &(emcmot_hal_data->probe_input), mot_comp_id, "motion.probe-input")) < 0) goto error;
    if ((retval = hal_pin_bit_newf(HAL_IO, &(emcmot_hal_data->spindle_index_enable), mot_comp_id, "motion.spindle-index-enable")) < 0) goto error;

    if ((retval = hal_pin_bit_newf(HAL_OUT, &(emcmot_hal_data->spindle_on), mot_comp_id, "motion.spindle-on")) < 0) goto error;
    if ((retval = hal_pin_bit_newf(HAL_OUT, &(emcmot_hal_data->spindle_forward), mot_comp_id, "motion.spindle-forward")) < 0) goto error;
    if ((retval = hal_pin_bit_newf(HAL_OUT, &(emcmot_hal_data->spindle_reverse), mot_comp_id, "motion.spindle-reverse")) < 0) goto error;
    if ((retval = hal_pin_bit_newf(HAL_OUT, &(emcmot_hal_data->spindle_brake), mot_comp_id, "motion.spindle-brake")) < 0) goto error;
    if ((retval = hal_pin_float_newf(HAL_OUT, &(emcmot_hal_data->spindle_speed_out), mot_comp_id, "motion.spindle-speed-out")) < 0) goto error;
    if ((retval = hal_pin_float_newf(HAL_OUT, &(emcmot_hal_data->spindle_speed_out_abs), mot_comp_id, "motion.spindle-speed-out-abs")) < 0) goto error;
    if ((retval = hal_pin_float_newf(HAL_OUT, &(emcmot_hal_data->spindle_speed_out_rps), mot_comp_id, "motion.spindle-speed-out-rps")) < 0) goto error;
    if ((retval = hal_pin_float_newf(HAL_OUT, &(emcmot_hal_data->spindle_speed_out_rps_abs), mot_comp_id, "motion.spindle-speed-out-rps-abs")) < 0) goto error;
    if ((retval = hal_pin_float_newf(HAL_OUT, &(emcmot_hal_data->spindle_speed_cmd_rps), mot_comp_id, "motion.spindle-speed-cmd-rps")) < 0) goto error;
    if ((retval = hal_pin_bit_newf(HAL_IN, &(emcmot_hal_data->spindle_inhibit), mot_comp_id, "motion.spindle-inhibit")) < 0) goto error;
    *(emcmot_hal_data->spindle_inhibit) = 0;

    // spindle orient pins
    if ((retval = hal_pin_float_newf(HAL_OUT, &(emcmot_hal_data->spindle_orient_angle), mot_comp_id, "motion.spindle-orient-angle")) < 0) goto error;
    if ((retval = hal_pin_s32_newf(HAL_OUT, &(emcmot_hal_data->spindle_orient_mode), mot_comp_id, "motion.spindle-orient-mode")) < 0) goto error;
    if ((retval = hal_pin_bit_newf(HAL_OUT, &(emcmot_hal_data->spindle_orient), mot_comp_id, "motion.spindle-orient")) < 0) goto error;
    if ((retval = hal_pin_bit_newf(HAL_OUT, &(emcmot_hal_data->spindle_locked), mot_comp_id, "motion.spindle-locked")) < 0) goto error;
    if ((retval = hal_pin_bit_newf(HAL_IN, &(emcmot_hal_data->spindle_is_oriented), mot_comp_id, "motion.spindle-is-oriented")) < 0) goto error;
    if ((retval = hal_pin_s32_newf(HAL_IN, &(emcmot_hal_data->spindle_orient_fault), mot_comp_id, "motion.spindle-orient-fault")) < 0) goto error;
    *(emcmot_hal_data->spindle_orient_angle) = 0.0;
    *(emcmot_hal_data->spindle_orient_mode) = 0;
    *(emcmot_hal_data->spindle_orient) = 0;


//    if ((retval = hal_pin_bit_newf(HAL_OUT, &(emcmot_hal_data->inpos_output), mot_comp_id, "motion.motion-inpos")) < 0) goto error;
    if ((retval = hal_pin_float_newf(HAL_IN, &(emcmot_hal_data->spindle_revs), mot_comp_id, "motion.spindle-revs")) < 0) goto error;
    if ((retval = hal_pin_float_newf(HAL_IN, &(emcmot_hal_data->spindle_speed_in), mot_comp_id, "motion.spindle-speed-in")) < 0) goto error;
    if ((retval = hal_pin_bit_newf(HAL_IN, &(emcmot_hal_data->spindle_is_atspeed), mot_comp_id, "motion.spindle-at-speed")) < 0) goto error;
    *emcmot_hal_data->spindle_is_atspeed = 1;
    if ((retval = hal_pin_float_newf(HAL_IN, &(emcmot_hal_data->adaptive_feed), mot_comp_id, "motion.adaptive-feed")) < 0) goto error;
    *(emcmot_hal_data->adaptive_feed) = 1.0;
    if ((retval = hal_pin_bit_newf(HAL_IN, &(emcmot_hal_data->feed_hold), mot_comp_id, "motion.feed-hold")) < 0) goto error;
    *(emcmot_hal_data->feed_hold) = 0;
    if ((retval = hal_pin_bit_newf(HAL_IN, &(emcmot_hal_data->feed_inhibit), mot_comp_id, "motion.feed-inhibit")) < 0) goto error;
    *(emcmot_hal_data->feed_inhibit) = 0;

    if ((retval = hal_pin_bit_newf(HAL_IN, &(emcmot_hal_data->enable), mot_comp_id, "motion.enable")) < 0) goto error;

    /* export motion-synched digital output pins */
    /* export motion digital input pins */
    for (n = 0; n < num_dio; n++) {
	if ((retval = hal_pin_bit_newf(HAL_OUT, &(emcmot_hal_data->synch_do[n]), mot_comp_id, "motion.digital-out-%02d", n)) < 0) goto error;
	if ((retval = hal_pin_bit_newf(HAL_IN, &(emcmot_hal_data->synch_di[n]), mot_comp_id, "motion.digital-in-%02d", n)) < 0) goto error;
    }

    /* export motion analog input pins */
    for (n = 0; n < num_aio; n++) {
	if ((retval = hal_pin_float_newf(HAL_OUT, &(emcmot_hal_data->analog_output[n]), mot_comp_id, "motion.analog-out-%02d", n)) < 0) goto error;
	if ((retval = hal_pin_float_newf(HAL_IN, &(emcmot_hal_data->analog_input[n]), mot_comp_id, "motion.analog-in-%02d", n)) < 0) goto error;
    }

    /* export machine wide hal parameters */
    retval =
	hal_pin_bit_new("motion.motion-enabled", HAL_OUT, &(emcmot_hal_data->motion_enabled),
	mot_comp_id);
    if (retval != 0) {
	return retval;
    }
    retval =
	hal_pin_bit_new("motion.in-position", HAL_OUT, &(emcmot_hal_data->in_position),
	mot_comp_id);
    if (retval != 0) {
	return retval;
    }
    retval =
	hal_pin_bit_new("motion.coord-mode", HAL_OUT, &(emcmot_hal_data->coord_mode),
	mot_comp_id);
    if (retval != 0) {
	return retval;
    }
    retval =
	hal_pin_bit_new("motion.teleop-mode", HAL_OUT, &(emcmot_hal_data->teleop_mode),
	mot_comp_id);
    if (retval != 0) {
	return retval;
    }
    retval =
	hal_pin_bit_new("motion.coord-error", HAL_OUT, &(emcmot_hal_data->coord_error),
	mot_comp_id);
    if (retval != 0) {
	return retval;
    }
    retval =
	hal_pin_bit_new("motion.on-soft-limit", HAL_OUT, &(emcmot_hal_data->on_soft_limit),
	mot_comp_id);
    if (retval != 0) {
	return retval;
    }
    retval =
	hal_pin_float_new("motion.current-vel", HAL_OUT, &(emcmot_hal_data->current_vel),
	mot_comp_id);
    if (retval != 0) {
	return retval;
    }
    retval =
	hal_pin_float_new("motion.requested-vel", HAL_OUT, &(emcmot_hal_data->requested_vel),
	mot_comp_id);
    if (retval != 0) {
	return retval;
    }
    retval =
	hal_pin_float_new("motion.distance-to-go", HAL_OUT, &(emcmot_hal_data->distance_to_go),
	mot_comp_id);
    if (retval != 0) {
	return retval;
    }
    retval =
	hal_pin_s32_new("motion.program-line", HAL_OUT, &(emcmot_hal_data->program_line),
	mot_comp_id);
    if (retval != 0) {
	return retval;
    }
    /* export debug parameters */
    /* these can be used to view any internal variable, simply change a line
       in control.c:output_to_hal() and recompile */
    retval =
	hal_param_bit_new("motion.debug-bit-0", HAL_RO, &(emcmot_hal_data->debug_bit_0),
	mot_comp_id);
    if (retval != 0) {
	return retval;
    }
    retval =
	hal_param_bit_new("motion.debug-bit-1", HAL_RO, &(emcmot_hal_data->debug_bit_1),
	mot_comp_id);
    if (retval != 0) {
	return retval;
    }

    retval =
	hal_param_float_new("motion.debug-float-0", HAL_RO, &(emcmot_hal_data->debug_float_0),
	mot_comp_id);
    if (retval != 0) {
	return retval;
    }
    retval =
	hal_param_float_new("motion.debug-float-1", HAL_RO, &(emcmot_hal_data->debug_float_1),
	mot_comp_id);
    if (retval != 0) {
	return retval;
    }

    retval =
	hal_param_float_new("motion.debug-float-2", HAL_RO, &(emcmot_hal_data->debug_float_2),
	mot_comp_id);
    if (retval != 0) {
	return retval;
    }

    retval =
	hal_param_float_new("motion.debug-float-3", HAL_RO, &(emcmot_hal_data->debug_float_3),
	mot_comp_id);
    if (retval != 0) {
	return retval;
    }

    retval =
	hal_param_s32_new("motion.debug-s32-0", HAL_RO, &(emcmot_hal_data->debug_s32_0),
	mot_comp_id);
    if (retval != 0) {
	return retval;
    }
    retval =
	hal_param_s32_new("motion.debug-s32-1", HAL_RO, &(emcmot_hal_data->debug_s32_1),
	mot_comp_id);
    if (retval != 0) {
	return retval;
    }

    // FIXME - debug only, remove later
    // export HAL parameters for some trajectory planner internal variables
    // so they can be scoped
    retval =
	hal_param_float_new("traj.pos_out", HAL_RO, &(emcmot_hal_data->traj_pos_out),
	mot_comp_id);
    if (retval != 0) {
	return retval;
    }
    retval =
	hal_param_float_new("traj.vel_out", HAL_RO, &(emcmot_hal_data->traj_vel_out),
	mot_comp_id);
    if (retval != 0) {
	return retval;
    }
    retval =
	hal_param_u32_new("traj.active_tc", HAL_RO, &(emcmot_hal_data->traj_active_tc),
	mot_comp_id);
    if (retval != 0) {
	return retval;
    }
    for ( n = 0 ; n < 4 ; n++ ) {
	retval = hal_param_float_newf(HAL_RO, &(emcmot_hal_data->tc_pos[n]), mot_comp_id, "tc.%d.pos", n);
	if (retval != 0) {
	    return retval;
	}
	retval = hal_param_float_newf(HAL_RO, &(emcmot_hal_data->tc_vel[n]), mot_comp_id, "tc.%d.vel", n);
	if (retval != 0) {
	    return retval;
	}
	retval = hal_param_float_newf(HAL_RO, &(emcmot_hal_data->tc_acc[n]), mot_comp_id, "tc.%d.acc", n);
	if (retval != 0) {
	    return retval;
	}
    }
    // end of exporting trajectory planner internals

    // export timing related HAL parameters so they can be scoped
    retval =
	hal_param_u32_new("motion.servo.last-period", HAL_RO, &(emcmot_hal_data->last_period), mot_comp_id);
    if (retval != 0) {
	return retval;
    }
#ifdef HAVE_CPU_KHZ
    retval =
	hal_param_float_new("motion.servo.last-period-ns", HAL_RO, &(emcmot_hal_data->last_period_ns), mot_comp_id);
    if (retval != 0) {
	return retval;
    }
#endif
    retval =
	hal_param_u32_new("motion.servo.overruns", HAL_RW, &(emcmot_hal_data->overruns), mot_comp_id);
    if (retval != 0) {
	return retval;
    }

    retval = hal_pin_float_new("motion.tooloffset.x", HAL_OUT, &(emcmot_hal_data->tooloffset_x), mot_comp_id);
    if (retval != 0) {
        return retval;
    }
    retval = hal_pin_float_new("motion.tooloffset.y", HAL_OUT, &(emcmot_hal_data->tooloffset_y), mot_comp_id);
    if (retval != 0) {
        return retval;
    }
    retval = hal_pin_float_new("motion.tooloffset.z", HAL_OUT, &(emcmot_hal_data->tooloffset_z), mot_comp_id);
    if (retval != 0) {
        return retval;
    }
    retval = hal_pin_float_new("motion.tooloffset.a", HAL_OUT, &(emcmot_hal_data->tooloffset_a), mot_comp_id);
    if (retval != 0) {
        return retval;
    }
    retval = hal_pin_float_new("motion.tooloffset.b", HAL_OUT, &(emcmot_hal_data->tooloffset_b), mot_comp_id);
    if (retval != 0) {
        return retval;
    }
    retval = hal_pin_float_new("motion.tooloffset.c", HAL_OUT, &(emcmot_hal_data->tooloffset_c), mot_comp_id);
    if (retval != 0) {
        return retval;
    }
    retval = hal_pin_float_new("motion.tooloffset.u", HAL_OUT, &(emcmot_hal_data->tooloffset_u), mot_comp_id);
    if (retval != 0) {
        return retval;
    }
    retval = hal_pin_float_new("motion.tooloffset.v", HAL_OUT, &(emcmot_hal_data->tooloffset_v), mot_comp_id);
    if (retval != 0) {
        return retval;
    }
    retval = hal_pin_float_new("motion.tooloffset.w", HAL_OUT, &(emcmot_hal_data->tooloffset_w), mot_comp_id);
    if (retval != 0) {
        return retval;
    }

    if ((retval = hal_pin_s32_newf(HAL_OUT, &(emcmot_hal_data->pause_state),
				   mot_comp_id, "motion.pause-state")) < 0) return retval;

    // feedhold-offset related pins
    if ((retval = hal_pin_bit_newf(HAL_IN, &(emcmot_hal_data->pause_offset_enable),
				   mot_comp_id, "motion.pause-offset-enable")) < 0) return retval;

    if ((retval = hal_pin_s32_newf(HAL_OUT, &(emcmot_hal_data->paused_at_motion_type),
				   mot_comp_id, "motion.paused-at-motion")) < 0) return retval;

    if ((retval = hal_pin_bit_newf(HAL_OUT, &(emcmot_hal_data->pause_offset_in_range),
				   mot_comp_id, "motion.pause-offset-in-range")) < 0) return retval;


    if ((retval = hal_pin_float_newf(HAL_IN, &(emcmot_hal_data->pause_jog_vel),
				     mot_comp_id, "motion.pause-jog-feed")) < 0) return retval;

    if ((retval = hal_pin_float_newf(HAL_IN, &(emcmot_hal_data->pause_offset_x),
				     mot_comp_id, "motion.pause-offset-x")) < 0) return retval;
    if ((retval = hal_pin_float_newf(HAL_IN, &(emcmot_hal_data->pause_offset_y),
				     mot_comp_id, "motion.pause-offset-y")) < 0) return retval;
    if ((retval = hal_pin_float_newf(HAL_IN, &(emcmot_hal_data->pause_offset_z),
				     mot_comp_id, "motion.pause-offset-z")) < 0) return retval;
    if ((retval = hal_pin_float_newf(HAL_IN, &(emcmot_hal_data->pause_offset_a),
				     mot_comp_id, "motion.pause-offset-a")) < 0) return retval;
    if ((retval = hal_pin_float_newf(HAL_IN, &(emcmot_hal_data->pause_offset_b),
				     mot_comp_id, "motion.pause-offset-b")) < 0) return retval;
    if ((retval = hal_pin_float_newf(HAL_IN, &(emcmot_hal_data->pause_offset_c),
				     mot_comp_id, "motion.pause-offset-c")) < 0) return retval;
    if ((retval = hal_pin_float_newf(HAL_IN, &(emcmot_hal_data->pause_offset_u),
				     mot_comp_id, "motion.pause-offset-u")) < 0) return retval;
    if ((retval = hal_pin_float_newf(HAL_IN, &(emcmot_hal_data->pause_offset_v),
				     mot_comp_id, "motion.pause-offset-v")) < 0) return retval;
    if ((retval = hal_pin_float_newf(HAL_IN, &(emcmot_hal_data->pause_offset_w),
				     mot_comp_id, "motion.pause-offset-w")) < 0) return retval;


    /* initialize machine wide pins and parameters */
    *(emcmot_hal_data->probe_input) = 0;
    /* default value of enable is TRUE, so simple machines
       can leave it disconnected */
    *(emcmot_hal_data->enable) = 1;
    
    /* motion synched dio, init to not enabled */
    for (n = 0; n < num_dio; n++) {
	 *(emcmot_hal_data->synch_do[n]) = 0;
	 *(emcmot_hal_data->synch_di[n]) = 0;
    }

    for (n = 0; n < num_aio; n++) {
	 *(emcmot_hal_data->analog_output[n]) = 0.0;
	 *(emcmot_hal_data->analog_input[n]) = 0.0;
    }
    
    /*! \todo FIXME - these don't really need initialized, since they are written
       with data from the emcmotStatus struct */
    *(emcmot_hal_data->motion_enabled) = 0;
    *(emcmot_hal_data->in_position) = 0;
    *(emcmot_hal_data->coord_mode) = 0;
    *(emcmot_hal_data->teleop_mode) = 0;
    *(emcmot_hal_data->coord_error) = 0;
    *(emcmot_hal_data->on_soft_limit) = 0;

    /* init debug parameters */
    emcmot_hal_data->debug_bit_0 = 0;
    emcmot_hal_data->debug_bit_1 = 0;
    emcmot_hal_data->debug_float_0 = 0.0;
    emcmot_hal_data->debug_float_1 = 0.0;
    emcmot_hal_data->debug_float_2 = 0.0;
    emcmot_hal_data->debug_float_3 = 0.0;

    emcmot_hal_data->overruns = 0;
    emcmot_hal_data->last_period = 0;

    /* export joint pins and parameters */
    for (n = 0; n < num_joints; n++) {
	/* point to axis data */
	joint_data = &(emcmot_hal_data->joint[n]);
	/* export all vars */
        retval = export_joint(n, joint_data);
	if (retval != 0) {
	    rtapi_print_msg(RTAPI_MSG_ERR,
		_("MOTION: joint %d pin/param export failed\n"), n);
	    return -1;
	}
	/* init axis pins and parameters */
	/* FIXME - struct members are in a state of flux - make sure to
	   update this - most won't need initing anyway */
	*(joint_data->amp_enable) = 0;
	*(joint_data->home_state) = 0;
	/* We'll init the index model to EXT_ENCODER_INDEX_MODEL_RAW for now,
	   because it is always supported. */
    }

    /* Done! */
    rtapi_print_msg(RTAPI_MSG_INFO,
	"MOTION: init_hal_io() complete, %d axes.\n", n);
    return 0;

    error:
	return retval;

}

static int export_joint(int num, joint_hal_t * addr)
{
    int retval, msg;

    /* This function exports a lot of stuff, which results in a lot of
       logging if msg_level is at INFO or ALL. So we save the current value
       of msg_level and restore it later.  If you actually need to log this
       function's actions, change the second line below */
    msg = rtapi_get_msg_level();
    rtapi_set_msg_level(RTAPI_MSG_WARN);

    /* export joint pins */ //FIXME-AJ: changing these will bork configs, still we should do it
    retval =
	hal_pin_float_newf(HAL_OUT, &(addr->joint_pos_cmd), mot_comp_id, "axis.%d.joint-pos-cmd", num);
    if (retval != 0) {
	return retval;
    }
    retval =
	hal_pin_float_newf(HAL_OUT, &(addr->joint_pos_fb), mot_comp_id, "axis.%d.joint-pos-fb", num);
    if (retval != 0) {
	return retval;
    }
    retval =
	hal_pin_float_newf(HAL_OUT, &(addr->motor_pos_cmd), mot_comp_id, "axis.%d.motor-pos-cmd", num);
    if (retval != 0) {
	return retval;
    }
    retval =
	hal_pin_float_newf(HAL_OUT, &(addr->motor_offset), mot_comp_id, "axis.%d.motor-offset", num);
    if (retval != 0) {
	return retval;
    }
    retval =
	hal_pin_float_newf(HAL_IN, &(addr->motor_pos_fb), mot_comp_id, "axis.%d.motor-pos-fb", num);
    if (retval != 0) {
	return retval;
    }
    retval = hal_pin_bit_newf(HAL_IN, &(addr->pos_lim_sw), mot_comp_id, "axis.%d.pos-lim-sw-in", num);
    if (retval != 0) {
	return retval;
    }
    retval = hal_pin_bit_newf(HAL_IN, &(addr->neg_lim_sw), mot_comp_id, "axis.%d.neg-lim-sw-in", num);
    if (retval != 0) {
	return retval;
    }
    retval = hal_pin_bit_newf(HAL_IN, &(addr->home_sw), mot_comp_id, "axis.%d.home-sw-in", num);
    if (retval != 0) {
	return retval;
    }
    retval = hal_pin_bit_newf(HAL_IO, &(addr->index_enable), mot_comp_id, "axis.%d.index-enable", num);
    if (retval != 0) {
	return retval;
    }
    retval = hal_pin_bit_newf(HAL_OUT, &(addr->amp_enable), mot_comp_id, "axis.%d.amp-enable-out", num);
    if (retval != 0) {
	return retval;
    }
    retval = hal_pin_bit_newf(HAL_IN, &(addr->amp_fault), mot_comp_id, "axis.%d.amp-fault-in", num);
    if (retval != 0) {
	return retval;
    }
    retval = hal_pin_s32_newf(HAL_IN, &(addr->jog_counts), mot_comp_id, "axis.%d.jog-counts", num);
    if (retval != 0) {
	return retval;
    }
    retval = hal_pin_bit_newf(HAL_IN, &(addr->jog_enable), mot_comp_id, "axis.%d.jog-enable", num);
    if (retval != 0) {
	return retval;
    }
    retval = hal_pin_float_newf(HAL_IN, &(addr->jog_scale), mot_comp_id, "axis.%d.jog-scale", num);
    if (retval != 0) {
	return retval;
    }
    retval = hal_pin_bit_newf(HAL_IN, &(addr->jog_vel_mode), mot_comp_id, "axis.%d.jog-vel-mode", num);
    if (retval != 0) {
	return retval;
    }
    retval = hal_pin_bit_newf(HAL_OUT, &(addr->homing), mot_comp_id, "axis.%d.homing", num);
    if (retval != 0) {
	return retval;
    }
    /* export joint parameters */ //FIXME-AJ: changing these to joints will break configs.
    retval =
	hal_pin_float_newf(HAL_OUT, &(addr->coarse_pos_cmd),
	mot_comp_id, "axis.%d.coarse-pos-cmd", num);
    if (retval != 0) {
	return retval;
    }
    retval =
	hal_pin_float_newf(HAL_OUT, &(addr->joint_vel_cmd), mot_comp_id, "axis.%d.joint-vel-cmd", num);
    if (retval != 0) {
	return retval;
    }
    retval =
	hal_pin_float_newf(HAL_OUT, &(addr->backlash_corr), mot_comp_id, "axis.%d.backlash-corr", num);
    if (retval != 0) {
	return retval;
    }
    retval =
	hal_pin_float_newf(HAL_OUT, &(addr->backlash_filt), mot_comp_id, "axis.%d.backlash-filt", num);
    if (retval != 0) {
	return retval;
    }
    retval =
	hal_pin_float_newf(HAL_OUT, &(addr->backlash_vel), mot_comp_id, "axis.%d.backlash-vel", num);
    if (retval != 0) {
	return retval;
    }
    retval = hal_pin_float_newf(HAL_OUT, &(addr->f_error), mot_comp_id, "axis.%d.f-error", num);
    if (retval != 0) {
	return retval;
    }
    retval =
	hal_pin_float_newf(HAL_OUT, &(addr->f_error_lim), mot_comp_id, "axis.%d.f-error-lim", num);
    if (retval != 0) {
	return retval;
    }
    retval =
	hal_pin_float_newf(HAL_OUT, &(addr->free_pos_cmd), mot_comp_id, "axis.%d.free-pos-cmd", num);
    if (retval != 0) {
	return retval;
    }
    retval =
	hal_pin_float_newf(HAL_OUT, &(addr->free_vel_lim), mot_comp_id, "axis.%d.free-vel-lim", num);
    if (retval != 0) {
	return retval;
    }
    retval =
	hal_pin_bit_newf(HAL_OUT, &(addr->free_tp_enable), mot_comp_id, "axis.%d.free-tp-enable", num);
    if (retval != 0) {
	return retval;
    }
    retval =
	hal_pin_bit_newf(HAL_OUT, &(addr->kb_jog_active), mot_comp_id, "axis.%d.kb-jog-active", num);
    if (retval != 0) {
	return retval;
    }
    retval =
	hal_pin_bit_newf(HAL_OUT, &(addr->wheel_jog_active), mot_comp_id, "axis.%d.wheel-jog-active", num);
    if (retval != 0) {
	return retval;
    }
    retval = hal_pin_bit_newf(HAL_OUT, &(addr->active), mot_comp_id, "axis.%d.active", num);
    if (retval != 0) {
	return retval;
    }
    retval =
	hal_pin_bit_newf(HAL_OUT, &(addr->in_position), mot_comp_id, "axis.%d.in-position", num);
    if (retval != 0) {
	return retval;
    }
    retval = hal_pin_bit_newf(HAL_OUT, &(addr->error), mot_comp_id, "axis.%d.error", num);
    if (retval != 0) {
	return retval;
    }
    retval = hal_pin_bit_newf(HAL_OUT, &(addr->phl), mot_comp_id, "axis.%d.pos-hard-limit", num);
    if (retval != 0) {
	return retval;
    }
    retval = hal_pin_bit_newf(HAL_OUT, &(addr->nhl), mot_comp_id, "axis.%d.neg-hard-limit", num);
    if (retval != 0) {
	return retval;
    }
    retval = hal_pin_bit_newf(HAL_OUT, &(addr->homed), mot_comp_id, "axis.%d.homed", num);
    if (retval != 0) {
	return retval;
    }
    retval = hal_pin_bit_newf(HAL_OUT, &(addr->f_errored), mot_comp_id, "axis.%d.f-errored", num);
    if (retval != 0) {
	return retval;
    }
    retval = hal_pin_bit_newf(HAL_OUT, &(addr->faulted), mot_comp_id, "axis.%d.faulted", num);
    if (retval != 0) {
	return retval;
    }
    retval = hal_pin_s32_newf(HAL_OUT, &(addr->home_state), mot_comp_id, "axis.%d.home-state", num);
    if (retval != 0) {
	return retval;
    }
    if(num >=3 && num <= 5) {
        // for rotaries only...
        retval = hal_pin_bit_newf(HAL_OUT, &(addr->unlock), mot_comp_id, "axis.%d.unlock", num);
        if (retval != 0) return retval;
        retval = hal_pin_bit_newf(HAL_IN, &(addr->is_unlocked), mot_comp_id, "axis.%d.is-unlocked", num);
        if (retval != 0) return retval;
    }
    /* restore saved message level */
    rtapi_set_msg_level(msg);
    return 0;
}

/* init_comm_buffers() allocates and initializes the command,
   status, and error buffers used to communicate with the user
   space parts of emc.
*/
static int init_comm_buffers(void)
{
    int joint_num, n;
    emcmot_joint_t *joint;
    int retval;

    rtapi_print_msg(RTAPI_MSG_INFO,
	"MOTION: init_comm_buffers() starting...\n");

    emcmotStruct = 0;
    emcmotDebug = 0;
    emcmotStatus = 0;
    emcmotCommand = 0;
    emcmotConfig = 0;

    /* record the kinematics type of the machine */
    kinType = kinematicsType();

    /* allocate and initialize the shared memory structure */
    emc_shmem_id = rtapi_shmem_new(key, mot_comp_id, sizeof(emcmot_struct_t));
    if (emc_shmem_id < 0) {
	rtapi_print_msg(RTAPI_MSG_ERR,
	    "MOTION: rtapi_shmem_new failed, returned %d\n", emc_shmem_id);
	return -1;
    }
    retval = rtapi_shmem_getptr(emc_shmem_id, (void **) &emcmotStruct);
    if (retval < 0) {
	rtapi_print_msg(RTAPI_MSG_ERR,
	    "MOTION: rtapi_shmem_getptr failed, returned %d\n", retval);
	return -1;
    }

    /* zero shared memory before doing anything else. */
    memset(emcmotStruct, 0, sizeof(emcmot_struct_t));

    /* we'll reference emcmotStruct directly */
    emcmotCommand = &emcmotStruct->command;
    emcmotStatus = &emcmotStruct->status;
    emcmotConfig = &emcmotStruct->config;

    emcmotDebug = &emcmotStruct->debug;

    emcmotPrimQueue = &emcmotStruct->debug.queue;     // primary motion queue
    emcmotAltQueue = &emcmotStruct->debug.altqueue;   // alternate motion queue

    // emcmotQueue: this was formerly &emcmotDebug->queue
    emcmotQueue = emcmotPrimQueue;   // start on primary motion queue

    emcmotInternal = &emcmotStruct->internal;
    emcmotError = &emcmotStruct->error;

    /* init error struct */
    emcmotErrorInit(emcmotError);

    /* init command struct */
    emcmotCommand->head = 0;
    emcmotCommand->command = 0;
    emcmotCommand->commandNum = 0;
    emcmotCommand->tail = 0;
    emcmotCommand->spindlesync = 0.0;

    /* init status struct */
    emcmotStatus->head = 0;
    emcmotStatus->commandEcho = 0;
    emcmotStatus->commandNumEcho = 0;
    emcmotStatus->commandStatus = 0;

    /* init more stuff */

    emcmotDebug->head = 0;
    emcmotConfig->head = 0;

    emcmotStatus->motionFlag = 0;
    SET_MOTION_ERROR_FLAG(0);
    SET_MOTION_COORD_FLAG(0);
    SET_MOTION_TELEOP_FLAG(0);
    emcmotDebug->split = 0;
    emcmotStatus->heartbeat = 0;
    emcmotStatus->computeTime = 0.0;
    emcmotConfig->numJoints = num_joints;

    ZERO_EMC_POSE(emcmotStatus->carte_pos_cmd);
    ZERO_EMC_POSE(emcmotStatus->carte_pos_fb);
    emcmotStatus->vel = VELOCITY;
    emcmotConfig->limitVel = VELOCITY;
    emcmotStatus->acc = ACCELERATION;
    emcmotStatus->feed_scale = 1.0;
    emcmotStatus->spindle_scale = 1.0;
    emcmotStatus->net_feed_scale = 1.0;
    /* adaptive feed is off by default, feed override, spindle 
       override, and feed hold are on */
    emcmotStatus->enables_new = FS_ENABLED | SS_ENABLED | FH_ENABLED;
    emcmotStatus->enables_queued = emcmotStatus->enables_new;
    emcmotStatus->id = 0;
    emcmotStatus->depth = 0;
    emcmotStatus->activeDepth = 0;
    emcmotStatus->pause_state  = PS_RUNNING;
    emcmotStatus->resuming = 0;
    emcmotStatus->overrideLimitMask = 0;
    emcmotStatus->spindle.speed = 0.0;
    SET_MOTION_INPOS_FLAG(1);
    SET_MOTION_ENABLE_FLAG(0);
    emcmotConfig->kinematics_type = kinType;

    emcmotDebug->oldPos = emcmotStatus->carte_pos_cmd;
    ZERO_EMC_POSE(emcmotDebug->oldVel);

    emcmot_config_change();

    /* init pointer to joint structs */
#ifdef STRUCTS_IN_SHMEM
    joints = &(emcmotDebug->joints[0]);
#else
    joints = &(joint_array[0]);
#endif

    /* init per-joint stuff */
    for (joint_num = 0; joint_num < num_joints; joint_num++) {
	/* point to structure for this joint */
	joint = &joints[joint_num];

	/* init the config fields with some "reasonable" defaults" */

	joint->type = 0;
	joint->max_pos_limit = 1.0;
	joint->min_pos_limit = -1.0;
	joint->vel_limit = 1.0;
	joint->acc_limit = 1.0;
	joint->min_ferror = 0.01;
	joint->max_ferror = 1.0;
	joint->home_search_vel = 0.0;
	joint->home_latch_vel = 0.0;
	joint->home_final_vel = -1;
	joint->home_offset = 0.0;
	joint->home = 0.0;
	joint->home_flags = 0;
	joint->home_sequence = -1;
	joint->backlash = 0.0;

	joint->comp.entries = 0;
	joint->comp.entry = &(joint->comp.array[0]);
	/* the compensation code has -DBL_MAX at one end of the table
	   and +DBL_MAX at the other so _all_ commanded positions are
	   guaranteed to be covered by the table */
	joint->comp.array[0].nominal = -DBL_MAX;
	joint->comp.array[0].fwd_trim = 0.0;
	joint->comp.array[0].rev_trim = 0.0;
	joint->comp.array[0].fwd_slope = 0.0;
	joint->comp.array[0].rev_slope = 0.0;
	for ( n = 1 ; n < EMCMOT_COMP_SIZE+2 ; n++ ) {
	    joint->comp.array[n].nominal = DBL_MAX;
	    joint->comp.array[n].fwd_trim = 0.0;
	    joint->comp.array[n].rev_trim = 0.0;
	    joint->comp.array[n].fwd_slope = 0.0;
	    joint->comp.array[n].rev_slope = 0.0;
	}

	/* init status info */
	joint->flag = 0;
	joint->coarse_pos = 0.0;
	joint->pos_cmd = 0.0;
	joint->vel_cmd = 0.0;
	joint->backlash_corr = 0.0;
	joint->backlash_filt = 0.0;
	joint->backlash_vel = 0.0;
	joint->motor_pos_cmd = 0.0;
	joint->motor_pos_fb = 0.0;
	joint->pos_fb = 0.0;
	joint->ferror = 0.0;
	joint->ferror_limit = joint->min_ferror;
	joint->ferror_high_mark = 0.0;

	/* init internal info */
	cubicInit(&(joint->cubic));

	/* init misc other stuff in joint structure */
	joint->big_vel = 10.0 * joint->vel_limit;
	joint->home_state = 0;

	/* init joint flags (reduntant, since flag = 0 */

	SET_JOINT_ENABLE_FLAG(joint, 0);
	SET_JOINT_ACTIVE_FLAG(joint, 0);
	SET_JOINT_NHL_FLAG(joint, 0);
	SET_JOINT_PHL_FLAG(joint, 0);
	SET_JOINT_INPOS_FLAG(joint, 1);
	SET_JOINT_HOMING_FLAG(joint, 0);
	SET_JOINT_HOMED_FLAG(joint, 0);
	SET_JOINT_FERROR_FLAG(joint, 0);
	SET_JOINT_FAULT_FLAG(joint, 0);
	SET_JOINT_ERROR_FLAG(joint, 0);

    }

    /*! \todo FIXME-- add emcmotError */

    emcmotDebug->tMin = 0.0;
    emcmotDebug->tMax = 0.0;
    emcmotDebug->tAvg = 0.0;
    emcmotDebug->sMin = 0.0;
    emcmotDebug->sMax = 0.0;
    emcmotDebug->sAvg = 0.0;
    emcmotDebug->nMin = 0.0;
    emcmotDebug->nMax = 0.0;
    emcmotDebug->nAvg = 0.0;
    emcmotDebug->yMin = 0.0;
    emcmotDebug->yMax = 0.0;
    emcmotDebug->yAvg = 0.0;
    emcmotDebug->fyMin = 0.0;
    emcmotDebug->fyMax = 0.0;
    emcmotDebug->fyAvg = 0.0;
    emcmotDebug->fMin = 0.0;
    emcmotDebug->fMax = 0.0;
    emcmotDebug->fAvg = 0.0;

    emcmotDebug->cur_time = emcmotDebug->last_time = 0.0;
    emcmotDebug->start_time = etime();
    emcmotDebug->running_time = 0.0;

<<<<<<< HEAD
    /* init motion emcmotDebug->tp */
    if (-1 == tpCreate(&emcmotDebug->tp, DEFAULT_TC_QUEUE_SIZE,
	    emcmotDebug->queueTcSpace)) {
	rtapi_print_msg(RTAPI_MSG_ERR,
	    "MOTION: failed to create motion emcmotDebug->tp\n");
	return -1;
    }
//    tpInit(&emcmotDebug->tp); // tpInit called from tpCreate
    tpSetCycleTime(&emcmotDebug->tp, emcmotConfig->trajCycleTime);
    tpSetPos(&emcmotDebug->tp, &emcmotStatus->carte_pos_cmd);
    tpSetVmax(&emcmotDebug->tp, emcmotStatus->vel, emcmotStatus->vel);
    tpSetAmax(&emcmotDebug->tp, emcmotStatus->acc);
=======
    emcmotPrimQueue = &emcmotStruct->debug.queue;     // primary motion queue
    emcmotAltQueue = &emcmotStruct->debug.altqueue;   // alternate motion queue

    /* init motion emcmotDebug->queue */
    if (-1 == tpCreate(emcmotPrimQueue, DEFAULT_TC_QUEUE_SIZE,
	    emcmotDebug->queueTcSpace)) {
	rtapi_print_msg(RTAPI_MSG_ERR,
	    "MOTION: failed to create motion emcmotPrimQueue\n");
	return -1;
    }
    // and the alternate queue
    if (-1 == tpCreate(emcmotAltQueue, DEFAULT_ALT_TC_QUEUE_SIZE,
	    emcmotDebug->altqueueTcSpace)) {
	rtapi_print_msg(RTAPI_MSG_ERR,
	    "MOTION: failed to create motion emcmotAltQueue\n");
	return -1;
    }


//    tpInit(&emcmotDebug->queue); // tpInit called from tpCreate
    tpSetCycleTime(emcmotQueue, emcmotConfig->trajCycleTime);
    tpSetPos(emcmotQueue, emcmotStatus->carte_pos_cmd);
    tpSetVmax(emcmotQueue, emcmotStatus->vel, emcmotStatus->vel);
    tpSetAmax(emcmotQueue, emcmotStatus->acc);

    // the emcmotAltQueue parameters as per above are cloned
    // by tpSnapshot() during switching queues
>>>>>>> 948ca392

    emcmotStatus->tail = 0;

    rtapi_print_msg(RTAPI_MSG_INFO, "MOTION: init_comm_buffers() complete\n");
    return 0;
}

/* init_threads() creates realtime threads, exports functions to
   do the realtime control, and adds the functions to the threads.
*/
static int init_threads(void)
{
    double base_period_sec, servo_period_sec;
    int servo_base_ratio;
    int retval;

    rtapi_print_msg(RTAPI_MSG_INFO, "MOTION: init_threads() starting...\n");

    /* if base_period not specified, assume same as servo_period */
    if (base_period_nsec == 0) {
	base_period_nsec = servo_period_nsec;
    }
    if (traj_period_nsec == 0) {
	traj_period_nsec = servo_period_nsec;
    }
    /* servo period must be greater or equal to base period */
    if (servo_period_nsec < base_period_nsec) {
	rtapi_print_msg(RTAPI_MSG_ERR,
	    "MOTION: bad servo period %ld nsec\n", servo_period_nsec);
	return -1;
    }
    /* convert desired periods to floating point */
    base_period_sec = base_period_nsec * 0.000000001;
    servo_period_sec = servo_period_nsec * 0.000000001;
    /* calculate period ratios, round to nearest integer */
    servo_base_ratio = (servo_period_sec / base_period_sec) + 0.5;
    /* revise desired periods to be integer multiples of each other */
    servo_period_nsec = base_period_nsec * servo_base_ratio;
    /* create HAL threads for each period */
    /* only create base thread if it is faster than servo thread */
    if (servo_base_ratio > 1) {

	retval = hal_create_thread("base-thread", base_period_nsec, base_thread_fp, base_cpu);
	if (retval < 0) {
	    rtapi_print_msg(RTAPI_MSG_ERR,
		"MOTION: failed to create %ld nsec base thread\n",
		base_period_nsec);
	    return -1;
	}
    }
    retval = hal_create_thread("servo-thread", servo_period_nsec, 1, servo_cpu);
    if (retval < 0) {
	rtapi_print_msg(RTAPI_MSG_ERR,
	    "MOTION: failed to create %ld nsec servo thread\n",
	    servo_period_nsec);
	return -1;
    }
    /* export realtime functions that do the real work */
    retval = hal_export_funct("motion-controller", emcmotController, 0	/* arg 
	 */ , 1 /* uses_fp */ , 0 /* reentrant */ , mot_comp_id);
    if (retval < 0) {
	rtapi_print_msg(RTAPI_MSG_ERR,
	    "MOTION: failed to export controller function\n");
	return -1;
    }
    retval = hal_export_funct("motion-command-handler", emcmotCommandHandler, 0	/* arg 
	 */ , 1 /* uses_fp */ , 0 /* reentrant */ , mot_comp_id);
    if (retval < 0) {
	rtapi_print_msg(RTAPI_MSG_ERR,
	    "MOTION: failed to export command handler function\n");
	return -1;
    }
/*! \todo Another #if 0 */
#if 0
    /*! \todo FIXME - currently the traj planner is called from the controller */
    /* eventually it will be a separate function */
    retval = hal_export_funct("motion-traj-planner", emcmotTrajPlanner, 0	/* arg 
	 */ , 1 /* uses_fp */ ,
	0 /* reentrant */ , mot_comp_id);
    if (retval < 0) {
	rtapi_print_msg(RTAPI_MSG_ERR,
	    "MOTION: failed to export traj planner function\n");
	return -1;
    }
#endif

    // if we don't set cycle times based on these guesses, emc doesn't
    // start up right
    setServoCycleTime(servo_period_nsec * 1e-9);
    setTrajCycleTime(traj_period_nsec * 1e-9);

    rtapi_print_msg(RTAPI_MSG_INFO, "MOTION: init_threads() complete\n");
    return 0;
}

void emcmotSetCycleTime(unsigned long nsec ) {
    int servo_mult;
    servo_mult = traj_period_nsec / nsec;
    if(servo_mult < 0) servo_mult = 1;
    setTrajCycleTime(nsec * 1e-9);
    setServoCycleTime(nsec * servo_mult * 1e-9);
}
/* call this when setting the trajectory cycle time */
static int setTrajCycleTime(double secs)
{
    static int t;

    rtapi_print_msg(RTAPI_MSG_INFO,
	"MOTION: setting Traj cycle time to %ld nsecs\n", (long) (secs * 1e9));

    /* make sure it's not zero */
    if (secs <= 0.0) {

	return -1;
    }

    emcmot_config_change();

    /* compute the interpolation rate as nearest integer to traj/servo */
    if(emcmotConfig->servoCycleTime)
        emcmotConfig->interpolationRate =
            (int) (secs / emcmotConfig->servoCycleTime + 0.5);
    else
        emcmotConfig->interpolationRate = 1;

    /* set traj planner */
<<<<<<< HEAD
    tpSetCycleTime(&emcmotDebug->tp, secs);
=======
    tpSetCycleTime(emcmotPrimQueue, secs);
>>>>>>> 948ca392

    /* set the free planners, cubic interpolation rate and segment time */
    for (t = 0; t < num_joints; t++) {
	cubicSetInterpolationRate(&(joints[t].cubic),
	    emcmotConfig->interpolationRate);
    }

    /* copy into status out */
    emcmotConfig->trajCycleTime = secs;

    return 0;
}

/* call this when setting the servo cycle time */
static int setServoCycleTime(double secs)
{
    static int t;

    rtapi_print_msg(RTAPI_MSG_INFO,
	"MOTION: setting Servo cycle time to %ld nsecs\n", (long) (secs * 1e9));

    /* make sure it's not zero */
    if (secs <= 0.0) {
	return -1;
    }

    emcmot_config_change();

    /* compute the interpolation rate as nearest integer to traj/servo */
    emcmotConfig->interpolationRate =
	(int) (emcmotConfig->trajCycleTime / secs + 0.5);

    /* set the cubic interpolation rate and PID cycle time */
    for (t = 0; t < num_joints; t++) {
	cubicSetInterpolationRate(&(joints[t].cubic),
	    emcmotConfig->interpolationRate);
	cubicSetSegmentTime(&(joints[t].cubic), secs);
    }

    /* copy into status out */
    emcmotConfig->servoCycleTime = secs;

    return 0;
}<|MERGE_RESOLUTION|>--- conflicted
+++ resolved
@@ -907,7 +907,7 @@
 
     emcmotDebug = &emcmotStruct->debug;
 
-    emcmotPrimQueue = &emcmotStruct->debug.queue;     // primary motion queue
+    emcmotPrimQueue = &emcmotStruct->debug.tp;     // primary motion queue
     emcmotAltQueue = &emcmotStruct->debug.altqueue;   // alternate motion queue
 
     // emcmotQueue: this was formerly &emcmotDebug->queue
@@ -1084,30 +1084,17 @@
     emcmotDebug->start_time = etime();
     emcmotDebug->running_time = 0.0;
 
-<<<<<<< HEAD
-    /* init motion emcmotDebug->tp */
-    if (-1 == tpCreate(&emcmotDebug->tp, DEFAULT_TC_QUEUE_SIZE,
-	    emcmotDebug->queueTcSpace)) {
-	rtapi_print_msg(RTAPI_MSG_ERR,
-	    "MOTION: failed to create motion emcmotDebug->tp\n");
-	return -1;
-    }
-//    tpInit(&emcmotDebug->tp); // tpInit called from tpCreate
-    tpSetCycleTime(&emcmotDebug->tp, emcmotConfig->trajCycleTime);
-    tpSetPos(&emcmotDebug->tp, &emcmotStatus->carte_pos_cmd);
-    tpSetVmax(&emcmotDebug->tp, emcmotStatus->vel, emcmotStatus->vel);
-    tpSetAmax(&emcmotDebug->tp, emcmotStatus->acc);
-=======
-    emcmotPrimQueue = &emcmotStruct->debug.queue;     // primary motion queue
+    emcmotPrimQueue = &emcmotStruct->debug.tp;     // primary motion queue
     emcmotAltQueue = &emcmotStruct->debug.altqueue;   // alternate motion queue
 
     /* init motion emcmotDebug->queue */
     if (-1 == tpCreate(emcmotPrimQueue, DEFAULT_TC_QUEUE_SIZE,
-	    emcmotDebug->queueTcSpace)) {
+		       emcmotDebug->queueTcSpace)) {
 	rtapi_print_msg(RTAPI_MSG_ERR,
 	    "MOTION: failed to create motion emcmotPrimQueue\n");
 	return -1;
     }
+
     // and the alternate queue
     if (-1 == tpCreate(emcmotAltQueue, DEFAULT_ALT_TC_QUEUE_SIZE,
 	    emcmotDebug->altqueueTcSpace)) {
@@ -1119,13 +1106,12 @@
 
 //    tpInit(&emcmotDebug->queue); // tpInit called from tpCreate
     tpSetCycleTime(emcmotQueue, emcmotConfig->trajCycleTime);
-    tpSetPos(emcmotQueue, emcmotStatus->carte_pos_cmd);
+    tpSetPos(emcmotQueue, &emcmotStatus->carte_pos_cmd);
     tpSetVmax(emcmotQueue, emcmotStatus->vel, emcmotStatus->vel);
     tpSetAmax(emcmotQueue, emcmotStatus->acc);
 
     // the emcmotAltQueue parameters as per above are cloned
     // by tpSnapshot() during switching queues
->>>>>>> 948ca392
 
     emcmotStatus->tail = 0;
 
@@ -1252,11 +1238,7 @@
         emcmotConfig->interpolationRate = 1;
 
     /* set traj planner */
-<<<<<<< HEAD
-    tpSetCycleTime(&emcmotDebug->tp, secs);
-=======
     tpSetCycleTime(emcmotPrimQueue, secs);
->>>>>>> 948ca392
 
     /* set the free planners, cubic interpolation rate and segment time */
     for (t = 0; t < num_joints; t++) {
