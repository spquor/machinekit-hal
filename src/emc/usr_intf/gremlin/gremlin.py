--- conflicted
+++ resolved
@@ -352,7 +352,7 @@
         elif event.direction == gtk.gdk.SCROLL_DOWN: self.zoomout()
 
     def report_gcode_error(self, result, seq, filename):
-<<<<<<< HEAD
+
 	error_str = gcode.strerror(result)
 	sys.stderr.write("G-Code error in " + os.path.basename(filename) + "\n" + "Near line "
 	                 + str(seq) + " of\n" + filename + "\n" + error_str + "\n")
@@ -384,9 +384,4 @@
         self.translateOrRotate(x, y)
 
     def rotate_view(self,x,y):
-        self.rotateOrTranslate(x, y)
-=======
-        error_str = gcode.strerror(result)
-        sys.stderr.write("G-Code error in " + os.path.basename(filename) + "\n" + "Near line "
-                     + str(seq) + " of\n" + filename + "\n" + error_str + "\n")
->>>>>>> 5d8bd999
+        self.rotateOrTranslate(x, y)