#include "rtapi.h"
#include "rtapi_app.h"
#include "rtapi_math.h"
#include "hal.h"
#include "hal_priv.h"
#include "hal_ring.h"

#include <machinetalk/build/machinetalk/protobuf/jplan.npb.h>
#include <machinetalk/nanopb/pb_decode.h>

MODULE_AUTHOR("Michael Haberler");
MODULE_DESCRIPTION("simple joint planner");
MODULE_LICENSE("GPL");

RTAPI_TAG(HAL,HC_INSTANTIABLE);

static int count = 1;
RTAPI_IP_INT(count, "number of joints per instance");

static int comp_id;
static char *compname = "jplan";

struct joint {
    hal_float_t *pos_cmd;	// position command
    hal_float_t *max_vel;	// velocity limit
    hal_float_t *max_acc;	// acceleration limit

    hal_float_t *curr_pos;	// current position
    hal_float_t *curr_vel;	// current velocity

	hal_float_t *home_pos;	// "home" position : will be used as curr_pos when
	hal_bit_t *home_set;	// home_set is high. Thus enabling homing

    hal_bit_t * active;		// non-zero if motion in progress
    hal_bit_t *enable;		// if zero, motion stops ASAP
};

struct inst_data {
    int count;

    ringbuffer_t jcmd;          // joint command ringbuffer
    hal_bit_t   *joints_active;	// non-zero if any of the joints active
    hal_u32_t   *commands;      // # of commands dequeued
    struct joint joints[0];
};

// per-joint planner. Returns 1 if planner active.
static int update_joint(struct joint *joint,
                        const bool   enable,
                        const double pos_cmd,
                        const double max_vel,
                        const double max_acc,
                        const double home_pos,
                        const bool   home_set,
                        const double period)
{
    double max_dv, tiny_dp, pos_err, vel_req;

    bool active = 0;

    // If home_set is high, pos_cmd will be set to home_pos
    // thus when enabling doing no planning, but enabling homing the output
    // curr-pos value to a new value.
    // n.b. when home_pos and pos-cmd are equal, there will be no activity
    // because there is no position error
    if (home_set) {
        *(joint->curr_pos) = *(joint->home_pos);
    }

    /* compute max change in velocity per servo period */
    max_dv = max_acc * period;
    /* compute a tiny position range, to be treated as zero */
    tiny_dp = max_dv * period * 0.001;
    /* calculate desired velocity */
    if (enable) {
        /* planner enabled, request a velocity that tends to drive
           pos_err to zero, but allows for stopping without position
           overshoot */
        pos_err = pos_cmd - *(joint->curr_pos);
        /* positive and negative errors require some sign flipping to
           avoid rtapi_sqrt(negative) */
        if (pos_err > tiny_dp) {
            vel_req = -max_dv +
                       rtapi_sqrt(2.0 * max_acc * pos_err + max_dv * max_dv);
            /* mark planner as active */
            active = 1;
        } else if (pos_err < -tiny_dp) {
            vel_req =  max_dv -
                       rtapi_sqrt(-2.0 * max_acc * pos_err + max_dv * max_dv);
            /* mark planner as active */
            active = 1;
        } else {
            /* within 'tiny_dp' of desired pos, no need to move */
            vel_req = 0.0;
        }
    } else {
        /* planner disabled, request zero velocity */
        vel_req = 0.0;
<<<<<<< HEAD
=======
        /* and set command to present position to avoid movement when
           next enabled */
        // Writing to a possible HAL_IN pin!
        *(joint->pos_cmd) = *(joint->curr_pos);
>>>>>>> e898d136
    }
    /* limit velocity request */
    if (vel_req > max_vel) {
        vel_req = max_vel;
    } else if (vel_req < - max_vel) {
        vel_req = - max_vel;
    }
    /* ramp velocity toward request at accel limit */
    if (vel_req > *(joint->curr_vel) + max_dv) {
        *(joint->curr_vel) += max_dv;
    } else if (vel_req < *(joint->curr_vel) - max_dv) {
        *(joint->curr_vel) -= max_dv;
    } else {
        *(joint->curr_vel) = vel_req;
    }
    /* check for still moving */
    if (*(joint->curr_vel) != 0.0) {
        /* yes, mark planner active */
        active = 1;
    }
    /* integrate velocity to get new position */
    *(joint->curr_pos) += *(joint->curr_vel) * period;

    *(joint->active) = active;
    return active;
}

// thread function, per-instance
// runs through all joints of this instance
static int update(void *arg, const hal_funct_args_t *fa)
{
    struct inst_data *ip = (struct inst_data *) arg;
    double period = ((double) fa_period(fa))*1e-9;

    int i;
    if (ringbuffer_attached(&ip->jcmd)) {

        // fetch next command if all joints inactive
        if (!*(ip->joints_active)) {

            // check for a new command
            void *data;
            ringsize_t size;
            if (record_read(&ip->jcmd, (const void**)&data, &size) == 0) {

                // protobuf-decode it
                pb_istream_t stream = pb_istream_from_buffer(data, size);
                machinetalk_JplanCommand rx =  machinetalk_JplanCommand_init_zero;
                if (!pb_decode(&stream, machinetalk_JplanCommand_fields, &rx)) {
                    rtapi_print_msg(RTAPI_MSG_ERR, "%s: pb_decode(JplanCommand) failed: '%s'",
                                    compname, PB_GET_ERROR(&stream));
                } else {
                    // decode ok - apply all set fields to driving pins
                    for (i = 0; i < rx.joint_count; i++) {
                        struct joint *jp = &ip->joints[i];
                        machinetalk_JplanJoint *jc = &rx.joint[i];
                        if (jc->has_enable) *(jp->enable) = jc->enable;
                        if (jc->has_pos_cmd) *(jp->pos_cmd) = jc->pos_cmd;
                        if (jc->has_max_vel) *(jp->max_vel) = jc->max_vel;
                        if (jc->has_max_acc) *(jp->max_acc) = jc->max_acc;
                    }
                    *(ip->commands) += 1; // count # of queued commands
                }
                // consume record
                record_shift(&ip->jcmd);
            }
        }
    }
    // apply the commanded values, wherever they came from
    // (either directly by setting a pin, or by dequeuing a command
    bool active = 0;
    for (i = 0; i < ip->count; i++) {
        struct joint *jp = &ip->joints[i];
        // plan each joint
        // record if any joint active
        active |= update_joint(jp,
                               *(jp->enable),
                               *(jp->pos_cmd),
                               *(jp->max_vel),
                               *(jp->max_acc),
                               *(jp->home_pos),
                               *(jp->home_set),
                               period);
    }
    *(ip->joints_active) = active;
    return 0;
}


static int instantiate_jplan(const int argc, const char **argv)
{
    const char *name = argv[1];
    struct inst_data *ip;
    int inst_id, i;

    if ((inst_id = hal_inst_create(name, comp_id,
                                   sizeof(struct inst_data) +
                                   count * sizeof(struct joint),
                                   (void **)&ip)) < 0)
        return -1;

    // instance-level objects
    ip->count = count;


    // attach the command ringbuffer '<instancename>.cmd' if it exists
    // must be record mode
    unsigned flags;
    bool queued = 0;
    if (!hal_ring_attachf(&(ip->jcmd), &flags,  "%s.cmd", name)) {
        if ((flags & RINGTYPE_MASK) != RINGTYPE_RECORD) {
            HALERR("ring %s.cmd not a record mode ring: mode=%d",name, flags & RINGTYPE_MASK);
            return -EINVAL;
        }
        ip->jcmd.header->reader = inst_id; // we're the reader - advisory
        if (hal_pin_u32_newf(HAL_OUT, &(ip->commands), inst_id, "%s.commands", name))
            return -1;
        queued = 1;
    }

    // aggregate joint status, 'or' of all <joints>.active
    if (hal_pin_bit_newf(HAL_OUT, &(ip->joints_active), inst_id, "%s.joints-active", name))
        return -1;

    // per-joint objects
    for (i = 0; i < ip->count; i++) {
        struct joint *jp = &ip->joints[i];
        if (hal_pin_bit_newf(HAL_OUT, &(jp->active), inst_id, "%s.%d.active", name, i) ||
            hal_pin_bit_newf(HAL_IN, &(jp->enable), inst_id, "%s.%d.enable", name, i)  ||
            hal_pin_float_newf(HAL_OUT, &(jp->curr_pos), inst_id, "%s.%d.curr-pos", name, i)  ||
            hal_pin_float_newf(HAL_OUT, &(jp->curr_vel), inst_id, "%s.%d.curr-vel", name, i) ||
            hal_pin_float_newf(HAL_IN, &(jp->home_pos), inst_id, "%s.%d.home-pos", name, i)   ||
            hal_pin_bit_newf(HAL_IN, &(jp->home_set), inst_id, "%s.%d.home-set", name, i))
            return -1;

        hal_pin_dir_t dir = queued ? HAL_OUT : HAL_IN;
        if (hal_pin_float_newf(dir,    &(jp->pos_cmd), inst_id, "%s.%d.pos-cmd", name, i) ||
            hal_pin_float_newf(dir, &(jp->max_vel), inst_id, "%s.%d.max-vel", name, i) ||
            hal_pin_float_newf(dir, &(jp->max_acc), inst_id, "%s.%d.max-acc", name, i))
            return -1;
    }
    hal_export_xfunct_args_t xfunct_args = {
        .type = FS_XTHREADFUNC,
        .funct.x = update,
        .arg = ip,
        .uses_fp = 0,
        .reentrant = 0,
        .owner_id = inst_id
    };
    return hal_export_xfunctf(&xfunct_args, "%s.update", name);
}

static int delete_jplan(const char *name, void *inst, const int inst_size)
{

    struct inst_data *ip = (struct inst_data *) inst;
    int retval;

    if (ringbuffer_attached(&ip->jcmd)) {
        if ((retval = hal_ring_detach(&ip->jcmd)) < 0) {
            rtapi_print_msg(RTAPI_MSG_ERR,
                            "%s: hal_ring_detach(%s.cmd) failed: %d\n",
                            compname, name, retval);
            return retval;
        }
        ip->jcmd.header->reader = 0;
    }
    return 0;
}

int rtapi_app_main(void)
{
    comp_id = hal_xinit(TYPE_RT, 0, 0,
                        (hal_constructor_t)instantiate_jplan,
                        delete_jplan,
                        compname);
    if (comp_id < 0)
        return comp_id;
    hal_ready(comp_id);
    return 0;
}

void rtapi_app_exit(void)
{
    hal_exit(comp_id);
}<|MERGE_RESOLUTION|>--- conflicted
+++ resolved
@@ -96,13 +96,6 @@
     } else {
         /* planner disabled, request zero velocity */
         vel_req = 0.0;
-<<<<<<< HEAD
-=======
-        /* and set command to present position to avoid movement when
-           next enabled */
-        // Writing to a possible HAL_IN pin!
-        *(joint->pos_cmd) = *(joint->curr_pos);
->>>>>>> e898d136
     }
     /* limit velocity request */
     if (vel_req > max_vel) {
