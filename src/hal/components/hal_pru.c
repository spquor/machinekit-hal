--- conflicted
+++ resolved
@@ -331,11 +331,7 @@
 
     // default the .bin filename if not given
     if (!strlen(filename)){
-<<<<<<< HEAD
-	rtapi_print_msg(RTAPI_MSG_ERR, 
-=======
-	rtapi_print_msg(RTAPI_MSG_ERR,
->>>>>>> f5d5e2b7
+	rtapi_print_msg(RTAPI_MSG_ERR,
 	    "%s: no filename given - default to %s\n",
 	    modname, DEFAULT_CODE);
 	filename = DEFAULT_CODE;
@@ -346,11 +342,7 @@
 
     if (!((stat(pru_binpath, &statb) == 0) &&
 	 S_ISREG(statb.st_mode))) {
-<<<<<<< HEAD
-	rtapi_print_msg(RTAPI_MSG_ERR, 
-=======
-	rtapi_print_msg(RTAPI_MSG_ERR,
->>>>>>> f5d5e2b7
+	rtapi_print_msg(RTAPI_MSG_ERR,
 	    "%s: filename %s does not exist.\n", modname, pru_binpath);
 	// filename not found, prefix fw_path & try that:
 	strcpy(pru_binpath, fw_path);
@@ -377,7 +369,7 @@
 	    continue;
 	rtapi_print_msg(RTAPI_MSG_ERR, "%s: PRU event %d received\n",
 		    modname, event);
-	prussdrv_pru_clear_event(event, pru ? PRU1_ARM_INTERRUPT : PRU0_ARM_INTERRUPT);
+	prussdrv_pru_clear_event(pru ? PRU1_ARM_INTERRUPT : PRU0_ARM_INTERRUPT);
     } while (1);
     rtapi_print_msg(RTAPI_MSG_ERR, "%s: pruevent_thread exiting\n",
 		    modname);
