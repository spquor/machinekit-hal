--- conflicted
+++ resolved
@@ -8,7 +8,6 @@
 ../include/%.hh: ./rtapi/%.hh
 	cp  $^ $@
 
-<<<<<<< HEAD
 ../include/%.h: ./rtapi/shmdrv/%.h
 	mkdir -p ../include/shmdrv
 	cp  $^ $@
@@ -17,21 +16,11 @@
 #
 # see bottom of this file and Makefile
 RT_CFLAGS := 
-=======
-# cflags for all sources, -DRTAPI or -DULAPI
-#
-# see bottom of this file and Makefile
-RT_CFLAGS :=
->>>>>>> 7a44d650
 # link flags for -DRTAPI/rtapi_app/rtapi.[ks]o and
 # ../lib/liblinuxcnchal.so
 #
 # see below and hal/Submakefile
-<<<<<<< HEAD
 RT_LDFLAGS := -lrt  # POSIX shm_open() etc
-=======
-RT_LDFLAGS :=
->>>>>>> 7a44d650
 ULAPISO_LIBS :=
 # see enum thread_flavor_id in rtapi.h
 ifeq ($(THREADS),posix)
@@ -40,34 +29,21 @@
 endif
 ifeq ($(THREADS),rt-preempt-user)
 FLAVOR_FLAGS := -DTHREAD_FLAVOR_ID=1
-<<<<<<< HEAD
 endif
 ifeq ($(THREADS),xenomai-user)
 FLAVOR_FLAGS := -DTHREAD_FLAVOR_ID=2
 RT_CFLAGS +=   -lrt $(shell $(XENO_CONFIG) --skin=native  --ldflags)
-=======
-RT_CFLAGS+=-pthread -lrt
-endif
-ifeq ($(THREADS),xenomai-user)
-FLAVOR_FLAGS := -DTHREAD_FLAVOR_ID=2
-RT_CFLAGS +=   $(shell $(XENO_CONFIG) --skin=native  --ldflags)
->>>>>>> 7a44d650
 endif
 ifeq ($(THREADS),rtai)
 FLAVOR_FLAGS := -DTHREAD_FLAVOR_ID=3
 # these are needed to resolve rt_shm_alloc in ulapi.so
-<<<<<<< HEAD
 ULAPISO_LIBS += /usr/realtime-`uname -r`/lib/liblxrt.a /usr/lib/libpthread.so
-=======
-ULAPISO_LIBS += /usr/realtime-`uname -r`/lib/liblxrt.a -lpthread
->>>>>>> 7a44d650
 endif
 ifeq ($(THREADS),xenomai-kernel)
 FLAVOR_FLAGS := -DTHREAD_FLAVOR_ID=4
 ULAPISO_LIBS +=  $(shell $(XENO_CONFIG) --skin=native  --ldflags)
 endif
 RT_CFLAGS += $(FLAVOR_FLAGS)
-
 ##########################################
 # defaults for all thread styles
 
@@ -82,15 +58,10 @@
 	rtapi/rtapi_shmem.c \
 	rtapi/rtapi_ring.c \
 	rtapi/rtapi_time.c \
-<<<<<<< HEAD
-	rtapi/rtapi_io.c \
-=======
->>>>>>> 7a44d650
 	rtapi/$(THREADS_SOURCE).c \
 	$(if $(filter $(BUILD_SYS),kbuild),rtapi/rtapi_module.c) 
 
 ULAPISO_SRCS := $(ULAPI_SRCS) \
-<<<<<<< HEAD
 	rtapi/ulapi_main.c  \
 	rtapi/rtapi_support.c 
 
@@ -98,24 +69,11 @@
 $(call TOOBJSDEPS, $(ULAPISO_SRCS)): EXTRAFLAGS += -fPIC $(RT_CFLAGS)
 ULAPISO := ../lib/ulapi.so
 $(ULAPISO): ../lib/liblinuxcnchal.so ../lib/liblinuxcncshm.so  $(call TOOBJS, $(ULAPISO_SRCS))
-=======
-	rtapi/instance.c  \
-	rtapi/rtapi_support.c
-
-#$(warning ULAPISO_SRCS=$(ULAPISO_SRCS))
-
-#need to link against liblinuxcnchal.so so global_data is
-# resolved at loadtime
-$(call TOOBJSDEPS, $(ULAPISO_SRCS)): EXTRAFLAGS += -fPIC $(RT_CFLAGS)
-ULAPISO := ../lib/ulapi.so
-$(ULAPISO): ../lib/liblinuxcnchal.so  $(call TOOBJS, $(ULAPISO_SRCS))
->>>>>>> 7a44d650
 	$(ECHO) Creating shared object $(notdir $@)
 	@mkdir -p ../lib
 	@rm -f $@
 	$(Q)$(CC) $(LDFLAGS)  -Wl,-soname,$(notdir $@) -shared \
 	    -o $@ $^ $(ULAPISO_LIBS) $(RT_LDFLAGS) \
-<<<<<<< HEAD
 	../lib/liblinuxcncshm.so \
 	../lib/liblinuxcnchal.so
 
@@ -138,21 +96,6 @@
 	    -o $@ $^ $(RT_LDFLAGS)
 USERSRCS += $(SHMDRVAPISRCS) 
 TARGETS += $(SHMDRVLIB) 
-=======
-	../lib/liblinuxcnchal.so
-
-
-USERSRCS += $(ULAPISO_SRCS)
-TARGETS += $(ULAPISO)
-
-# the instance RT module
-INSTANCE_SRCS := \
-	rtapi/instance.c \
-	rtapi/rtapi_support.c
-
-USERSRCS += $(INSTANCE_SRCS)
-
->>>>>>> 7a44d650
 
 # RTAPI:  ../rtlib/*
 #
@@ -183,7 +126,6 @@
 
 RT_CFLAGS +=  -pthread
 RT_LDFLAGS += -lpthread -lrt
-<<<<<<< HEAD
 endif 
 # rt-preempt-user/posix
 
@@ -198,13 +140,9 @@
 	rtapi/rtapi_shmem.o \
 	rtapi/rtapi_ring.o \
 	rtapi/rtapi_time.o \
-	rtapi/rtapi_io.o \
 	rtapi/$(THREADS_SOURCE).o \
 	rtapi/shmdrv/shmdrvapi.o \
 	rtapi/rtapi_compat.o
-=======
-endif  # rt-preempt-user/posix
->>>>>>> 7a44d650
 
 # rule for kernel module, moved from src/Makefile
 ../rtlib/rtapi$(MODULE_EXT): $(addprefix objects/rt,$(rtapi-objs))
@@ -217,21 +155,12 @@
 # ifeq ($(USERMODE_PCI),yes)
 # RTAPI_SRCS := $(ULAPI_SRCS) rtapi/rtapi_pci.c
 # else
-<<<<<<< HEAD
 # RTAPI_SRCS := $(ULAPI_SRCS) 
-=======
-# RTAPI_SRCS := $(ULAPI_SRCS)
->>>>>>> 7a44d650
 # endif
 #
 # Build objects/rtapi/sim_rtapi_app.o in Makefile (with -DULAPI,
 # despite others -DRTAPI; Makefile doesn't handle -DRTAPI C++ sources)
-<<<<<<< HEAD
 USERSRCS +=  rtapi/sim_rtapi_app.cc 
-=======
-USERSRCS +=  rtapi/sim_rtapi_app.cc rtapi/instance.c
->>>>>>> 7a44d650
-
 #
 # List of objects objects/rtrtapi/*.o to link into ../bin/rtapi_app;
 # see that target below
@@ -317,7 +246,6 @@
 
 TARGETS += ../bin/kdetect
 
-<<<<<<< HEAD
 ##################################################################
 #                     the rtapi message demon
 ##################################################################
@@ -372,37 +300,4 @@
 	$(Q)$(CC)  $(LDFLAGS) -o $@ $^  ../lib/liblinuxcncshm.so -lrt
 
 USERSRCS += $(MUTEXWATCH_SRCS)
-TARGETS += ../bin/mutexwatch
-
-=======
-# .so load test
-RTAPI_LOAD_SRCS =  rtapi/rtapi_load.c
-USERSRCS += $(RTAPI_LOAD_SRCS)
-RTAPI_LOAD_OBJS := \
-	$(call TOOBJS, $(RTAPI_LOAD_SRCS))
-
-$(call TOOBJSDEPS, $(RTAPI_LOAD_SRCS)): \
-	EXTRAFLAGS += -DTEST  \
-	 $(shell $(XENO_CONFIG) --skin=native --cflags )
-
-../bin/rtapiload: $(RTAPI_LOAD_OBJS)  ../lib/liblinuxcnchal.so
-	$(ECHO) Linking $(notdir $@)
-	$(Q)$(CC)  $(LDFLAGS) -o $@ $^ $(RT_LDFLAGS)  ../lib/liblinuxcnchal.so -lrt -ldl
-
-TARGETS += ../bin/rtapiload
-
-# ----- test shared object ----------
-FLAVOR1_SRCS := rtapi/flavor1.c
-$(call TOOBJSDEPS, $(FLAVOR1_SRCS)): EXTRAFLAGS += -fPIC
-USERSRCS += $(FLAVOR1_SRCS)
-FLAVOR1 := ../lib/flavor1.so
-
-$(FLAVOR1): $(call TOOBJS, $(FLAVOR1_SRCS))
-	$(ECHO) Creating shared library $(notdir $@)
-	@mkdir -p ../lib
-	@rm -f $@
-	$(Q)$(CC) $(LDFLAGS)  -Wl,-soname,$(notdir $@) -shared \
-	    -o $@ $^ $(RT_LDFLAGS)
-
-TARGETS += $(FLAVOR1)
->>>>>>> 7a44d650
+TARGETS += ../bin/mutexwatch