--- conflicted
+++ resolved
@@ -607,30 +607,6 @@
     platforms that do not support this.
 */
 extern int rtapi_task_pll_set_correction(long value);
-
-/** Support external clock tracking for linuxcnc-ethercat */
-#define RTAPI_TASK_PLL_SUPPORT
-
-/** 'rtapi_task_pll_get_reference()' gets the reference timestamp
-    for the start of the current cycle.
-    Returns 0 if not called from within task context or on
-    platforms that do not support this.
-*/
-typedef long long (*rtapi_task_pll_get_reference_t)(void);
-#define rtapi_task_pll_get_reference()			\
-    rtapi_switch->rtapi_task_pll_get_reference()
-extern long long _rtapi_task_pll_get_reference(void);
-
-/** 'rtapi_task_pll_set_correction()' sets the correction value for
-    the next scheduling cycle of the current task. This could be
-    used to synchronize the task cycle to external sources.
-    Returns -EINVAL if not called from within task context or on
-    platforms that do not support this.
-*/
-typedef int (*rtapi_task_pll_set_correction_t)(long);
-#define rtapi_task_pll_set_correction(value)			\
-    rtapi_switch->rtapi_task_pll_set_correction(value)
-extern int _rtapi_task_pll_set_correction(long value);
 
 #endif /* RTAPI */
 
@@ -957,110 +933,6 @@
 /***********************************************************************
 *                            RTAPI SWITCH                              *
 ************************************************************************/
-<<<<<<< HEAD
-/** rtapi_switch contains pointers to the _rtapi_* functions declared
-    above.  The struct is initialized in rtapi_common.c.
-
-    Each thread system needs a member in the thread_flavor_id_t enum,
-    and should set the macro THREAD_FLAVOR_ID to that enumerator.
-*/
-
-// prototype for dummy rtapi placeholder function
-typedef int (*rtapi_dummy_t)(void);
-
-typedef struct {
-    const char *git_version;
-    const char *thread_flavor_name; // for messsages
-    int  thread_flavor_id;
-    unsigned long thread_flavor_flags;
-
-    // init & exit functions
-    rtapi_init_t rtapi_init;
-    rtapi_exit_t rtapi_exit;
-    rtapi_next_handle_t rtapi_next_handle;
-    // time functions
-#ifdef RTAPI
-    rtapi_clock_set_period_t rtapi_clock_set_period;
-    rtapi_delay_t rtapi_delay;
-    rtapi_delay_max_t rtapi_delay_max;
-    rtapi_task_pll_get_reference_t rtapi_task_pll_get_reference;
-    rtapi_task_pll_set_correction_t rtapi_task_pll_set_correction;
-#else
-    rtapi_dummy_t rtapi_clock_set_period;
-    rtapi_dummy_t rtapi_delay;
-    rtapi_dummy_t rtapi_delay_max;
-    rtapi_dummy_t rtapi_task_pll_get_reference;
-    rtapi_dummy_t rtapi_task_pll_set_correction;
-#endif
-    rtapi_get_time_t rtapi_get_time;
-    rtapi_get_clocks_t rtapi_get_clocks;
-    // task functions
-    rtapi_prio_highest_lowest_t rtapi_prio_highest;
-    rtapi_prio_highest_lowest_t rtapi_prio_lowest;
-    rtapi_prio_next_higher_lower_t rtapi_prio_next_higher;
-    rtapi_prio_next_higher_lower_t rtapi_prio_next_lower;
-#ifdef RTAPI
-    rtapi_task_new_t rtapi_task_new;
-    rtapi_task_delete_t rtapi_task_delete;
-    rtapi_task_start_t rtapi_task_start;
-    rtapi_wait_t rtapi_wait;
-    rtapi_task_resume_t rtapi_task_resume;
-    rtapi_task_pause_t rtapi_task_pause;
-    rtapi_task_self_t rtapi_task_self;
-
-#else
-    rtapi_dummy_t rtapi_task_new;
-    rtapi_dummy_t rtapi_task_delete;
-    rtapi_dummy_t rtapi_task_start;
-    rtapi_dummy_t rtapi_wait;
-    rtapi_dummy_t rtapi_task_resume;
-    rtapi_dummy_t rtapi_task_pause;
-    rtapi_dummy_t rtapi_task_self;
-#endif
-    // shared memory functions
-    rtapi_shmem_new_t rtapi_shmem_new;
-    rtapi_shmem_new_inst_t rtapi_shmem_new_inst;
-    rtapi_shmem_delete_t rtapi_shmem_delete;
-    rtapi_shmem_delete_inst_t rtapi_shmem_delete_inst;
-    rtapi_shmem_getptr_t rtapi_shmem_getptr;
-    rtapi_shmem_getptr_inst_t rtapi_shmem_getptr_inst;
-    rtapi_shmem_exists_t rtapi_shmem_exists;
-
-#ifdef RTAPI
-    rtapi_set_exception_t rtapi_set_exception;
-#else
-    rtapi_dummy_t rtapi_set_exception;
-#endif
-#ifdef RTAPI
-    rtapi_task_update_stats_t rtapi_task_update_stats;
-#else
-    rtapi_dummy_t rtapi_task_update_stats;
-#endif
-    rtapi_malloc_t       rtapi_malloc;
-    rtapi_malloc_aligned_t       rtapi_malloc_aligned;
-    rtapi_calloc_t       rtapi_calloc;
-    rtapi_realloc_t      rtapi_realloc;
-    rtapi_free_t         rtapi_free;
-    rtapi_allocsize_t    rtapi_allocsize;
-    rtapi_heap_init_t    rtapi_heap_init;
-    rtapi_heap_addmem_t  rtapi_heap_addmem;
-    rtapi_heap_status_t  rtapi_heap_status;
-    rtapi_heap_setflags_t rtapi_heap_setflags;
-    rtapi_heap_walk_freelist_t rtapi_heap_walk_freelist;
-} rtapi_switch_t;
-
-// using code is responsible to define this:
-// this extern is not used within RTAPI
-extern rtapi_switch_t *rtapi_switch;
-
-/** 'rtapi_get_handle()' returns a pointer to the rtapi_switch 
-    structure, such that using code may refernce rtapi
-    methods.
- */
-typedef rtapi_switch_t *(*rtapi_get_handle_t)(void);
-extern rtapi_switch_t *rtapi_get_handle(void);
-=======
->>>>>>> f5d5e2b7
 
 // autorelease the rtapi mutex on scope exit
 // declare a variable like so in the scope to be protected:
