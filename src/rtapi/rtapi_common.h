#ifndef RTAPI_COMMON_H
#define RTAPI_COMMON_H

/** RTAPI is a library providing a uniform API for several real time
  operating systems.  As of ver 2.0, RTLinux and RTAI are supported.
*/
/********************************************************************
* Description:  rtapi_common.h
*               This file, 'rtapi_common.h', contains typedefs and 
*               other items common to both the realtime and 
*               non-realtime portions of the implementation.
*
* Author: John Kasunich, Paul Corner
* License: LGPL Version 2
*    
* Copyright (c) 2004 All rights reserved.
*
* Last change: 
********************************************************************/

/** This file, 'rtapi_common.h', contains typedefs and other items
    common to both the realtime and non-realtime portions of the
    implementation.  These items are also common to both the RTAI
    and RTLinux implementations, and most likely to any other
    implementations in the Linux environment.  This data is INTERNAL
    to the RTAPI implementation, and should not be included in any
    application modules.
*/

/** Copyright (C) 2003 John Kasunich
                       <jmkasunich AT users DOT sourceforge DOT net>
    Copyright (C) 2003 Paul Corner
                       <paul_c AT users DOT sourceforge DOT net>

  This library is based on version 1.0, which was released into
  the public domain by its author, Fred Proctor.  Thanks Fred!
*/

/* This library is free software; you can redistribute it and/or
  modify it under the terms of version 2.1 of the GNU Lesser General
  Public License as published by the Free Software Foundation.
  This library is distributed in the hope that it will be useful, but
  WITHOUT ANY WARRANTY; without even the implied warranty of
  MERCHANTABILITY or FITNESS FOR A PARTICULAR PURPOSE.  See the GNU
  Lesser General Public License for more details.

  You should have received a copy of the GNU Lesser General Public
  License along with this library; if not, write to the Free Software
  Foundation, Inc., 59 Temple Place, Suite 330, Boston, MA  02111 USA
*/

/** THE AUTHORS OF THIS LIBRARY ACCEPT ABSOLUTELY NO LIABILITY FOR
  ANY HARM OR LOSS RESULTING FROM ITS USE.  IT IS _EXTREMELY_ UNWISE
  TO RELY ON SOFTWARE ALONE FOR SAFETY.  Any machinery capable of
  harming persons must have provisions for completely removing power
  from all motors, etc, before persons enter any danger area. All
  machinery must be designed to comply with local and national safety
  codes, and the authors of this software can not, and do not, take
  any responsibility for such compliance.
*/

/** This code was written as part of the EMC HAL project.  For more
  information, go to www.linuxcnc.org.
*/

/* Keep the includes here - It might get messy.. */

#ifdef RTAPI
#include <linux/sched.h>	/* for blocking when needed */
#else
#include <sched.h>		/* for blocking when needed */
#endif

<<<<<<< HEAD
#include "rtapi_bitops.h"	/* rtapi_test_bit() et al. */
=======
#include "rtapi_bitops.h"	/* test_bit() et al. */
#include "rtapi_ring.h"	/* test_bit() et al. */

#if defined(BUILD_SYS_USER_DSO)
#include <sys/ipc.h>		/* IPC_* */
#include <sys/shm.h>
#include <sys/types.h>  
#endif

#if defined(BUILD_SYS_USER_DSO)
#include <sys/ipc.h>		/* IPC_* */
#include <sys/shm.h>
#include <sys/types.h>
#endif

#ifndef NULL
#define NULL 0
#endif
>>>>>>> 1eab1730


#include THREADS_HEADERS	/* thread-specific headers */


/* module information */
#ifdef MODULE
MODULE_AUTHOR("John Kasunich, Fred Proctor, & Paul Corner");
MODULE_DESCRIPTION("Portable Real Time API");
MODULE_LICENSE("GPL");
#endif


#undef RTAPI_FIFO  // drop support for RTAPI fifos

// RTAPI_MAX_* moved to config.h

#define DEFAULT_MAX_DELAY	10000

/* random numbers used as signatures */
#define TASK_MAGIC		21979
#define MODULE_MAGIC		30812
#define SHMEM_MAGIC             25453

#define MIN_STACKSIZE		32768

/* This file contains data structures that live in shared memory and
   are accessed by multiple different programs, both user processes
   and kernel modules.  If the structure layouts used by various
   programs don't match, that's bad.  So we have revision checking.
   Whenever a module or program is loaded, thread_flavor_id and
   serial is checked against the code in the shared memory area.  If
   they don't match, the rtapi_init() call will fail.
  */

/* These structs hold data associated with objects like tasks, etc. */

typedef enum {
    NO_MODULE = 0,
    REALTIME,
    USERSPACE
} mod_type_t;

typedef struct {
    mod_type_t state;
    char name[RTAPI_NAME_LEN + 1];
} module_data;

typedef enum {
    EMPTY = 0,
    PAUSED,
    PERIODIC,
    FREERUN,
    ENDED,
    USERLAND,
    DELETE_LOCKED	// task ready to be deleted; mutex already obtained
} task_state_t;

typedef struct {
    int magic;
    char name[RTAPI_NAME_LEN];
    int uses_fp;
    size_t stacksize;
    int period;
    int ratio;
    task_state_t state;		/* task state */
    int prio;			/* priority */
    int owner;			/* owning module */
    void (*taskcode) (void *);	/* task code */
    void *arg;			/* task argument */
    int cpu;
} task_data;

typedef struct {
    int magic;			/* to check for valid handle */
    int key;			/* key to shared memory area */
    int id;			/* OS identifier for shmem */
    int count;                  /* count of maps in this process */
    int instance;               // if this was a cross-instance attach
    int rtusers;		/* number of realtime modules using block */
    int ulusers;		/* number of user processes using block */
    unsigned long size;		/* size of shared memory area */
    RTAPI_DECLARE_BITMAP(bitmap, RTAPI_MAX_SHMEMS+1);
				/* which modules are using block */
    void *mem;			/* pointer to the memory */
} shmem_data;

typedef struct {
    int magic;			/* to check for valid handle */
    int shmem_id;               /* index into shmem_array */
    int key;                    /* RTAPI shm key */
    int owner;                  /* module which created the ring */
} ring_data;


/* Master RTAPI data structure
   There is a single instance of this structure in the machine.
   It resides in shared memory, where it can be accessed by both
   realtime (RTAPI) and non-realtime (ULAPI) code.  It contains
   all information about the current state of RTAPI/ULAPI and
   the associated resources (tasks, etc.).
*/

typedef struct {
    int magic;			/* magic number to validate data */
    int serial;			/* revision code for matching */
    int thread_flavor_id;	/* unique ID for each thread style: rtapi.h */
    unsigned long mutex;	/* mutex against simultaneous access */
    unsigned long ring_mutex;	/* layering RTAPI functions requires per-layer locks */
    int rt_module_count;	/* loaded RT modules */
    int ul_module_count;	/* running UL processes */
    int task_count;		/* task IDs in use */
    int shmem_count;		/* shared memory blocks in use */
    int timer_running;		/* state of HW timer */
    int rt_cpu;			/* CPU to use for RT tasks */
    long int timer_period;	/* HW timer period */
    module_data module_array[RTAPI_MAX_MODULES + 1];	/* data for modules */
    task_data task_array[RTAPI_MAX_TASKS + 1];	/* data for tasks */
    shmem_data shmem_array[RTAPI_MAX_SHMEMS + 1];	/* data for shared
							   memory */
    ring_data  ring_array[RTAPI_MAX_RINGS +1];  /* ringbuffer headers */

#ifdef THREAD_RTAPI_DATA
    THREAD_RTAPI_DATA;		/* RTAPI data defined in thread system */
#endif
} rtapi_data_t;


/* rtapi_common.c */
extern rtapi_data_t *rtapi_data;

#if defined(RTAPI) || defined(MODULE)
extern void init_rtapi_data(rtapi_data_t * data);
extern void init_global_data(global_data_t * data, 
			     int instance_id, int hal_size, 
			     int rtlevel, int userlevel, const char *name);
#endif

#if defined(RTAPI) && defined(BUILD_SYS_USER_DSO)
extern int  _next_module_id(void);
#endif

// set first thing in rtapi_app_main
extern int shmdrv_loaded;
extern long page_size;  // for munmap

/* rtapi_task.c */
extern task_data *task_array;


/* $(THREADS).c */
/* RT_TASK is actually flavor-specific.  It ought to be hookified, but
   it isn't because the two kthreads flavors both use the same same
   for this data type (perhaps because they share history and the
   ipipe patch)
 */
#if defined(MODULE)
extern RT_TASK *ostask_array[];
#endif

/* rtapi_time.c */
#ifdef BUILD_SYS_USER_DSO
extern int period;
#else /* BUILD_SYS_KBUILD */
extern long int max_delay;
extern unsigned long timer_counts;
#endif
#ifdef HAVE_RTAPI_MODULE_TIMER_STOP
void _rtapi_module_timer_stop(void);
#endif


/* rtapi_shmem.c */
#define RTAPI_MAGIC 0x12601409	/* magic number used to verify shmem */
#define SHMEM_MAGIC_DEL_LOCKED 25454  /* don't obtain mutex when deleting */

extern shmem_data *shmem_array;
extern void *shmem_addr_array[];

/* rtapi_ring.c */
#define RING_MAGIC   120756	/* random numbers used as signatures */
extern ring_data *ring_array;
extern void *ring_addr_array[];


/* rtapi_module.c */
#ifndef BUILD_SYS_USER_DSO
extern int _init_master_shared_memory(rtapi_data_t **rtapi_data);
#endif
extern module_data *module_array;

#endif /* RTAPI_COMMON_H */<|MERGE_RESOLUTION|>--- conflicted
+++ resolved
@@ -71,9 +71,6 @@
 #include <sched.h>		/* for blocking when needed */
 #endif
 
-<<<<<<< HEAD
-#include "rtapi_bitops.h"	/* rtapi_test_bit() et al. */
-=======
 #include "rtapi_bitops.h"	/* test_bit() et al. */
 #include "rtapi_ring.h"	/* test_bit() et al. */
 
@@ -92,7 +89,6 @@
 #ifndef NULL
 #define NULL 0
 #endif
->>>>>>> 1eab1730
 
 
 #include THREADS_HEADERS	/* thread-specific headers */
