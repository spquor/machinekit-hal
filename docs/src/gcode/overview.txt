:ini: {basebackend@docbook:'':ini}
:hal: {basebackend@docbook:'':hal}
:ngc: {basebackend@docbook:'':ngc}
// begin a listing of ini/hal/ngc files like so:
//[source,{ini}]
//[source,{hal}]
//[source,{ngc}]

[[cha:Language-Overview]]
= G Code Overview

The EMC2 G Code language is based on the RS274/NGC language. The G
Code language is based on lines of code. Each line (also called a
'block') may include commands to do several different things. Lines of
code may be collected in a file to make a program.

A typical line of code consists of an optional line number at the
beginning followed by one or more 'words'. A word consists of a letter
followed by a number (or something that evaluates to a number). A word
may either give a command or provide an argument to a command. For 
example, 'G1 X3' is a valid line of code with two words. 'G1' is a
command meaning 'move in a straight line at the programmed feed 
rate to the programmed end point', and 'X3' provides an argument
value (the value of X should be 3 at the end of the move). 
Most EMC2 G Code commands start with either G or M (for
General and Miscellaneous). The words for these commands are called 'G
codes' and 'M codes.'

The EMC2 language has no indicator for the start of a program. The
Interpreter, however, deals with files. A single program may be in a
single file, or a program may be spread across several files. A file
may demarcated with percents in the following way. The first non-blank
line of a file may contain nothing but a percent sign, '%', possibly
surrounded by white space, and later in the file (normally at the end
of the file) there may be a similar line. Demarcating a file with
percents is optional if the file has an 'M2' or 'M30' in it, but is
required if not. An error will be signalled if a file
has a percent line at the beginning but not at the end. The useful
contents of a file demarcated by percents stop after the second percent
line. Anything after that is ignored.

The EMC2 G Code language has two commands ('M2' or 'M30'), either of
which ends a program. A program may end before the end of
a file. Lines of a file that occur after the end of a program are not
to be executed. The interpreter does not even read them.

== Format of a line

A permissible line of input code consists of the following, in order,
with the restriction that there is a maximum (currently 256) to the
number of characters allowed on a line.

 . an optional block delete character, which is a slash '/' . 
 . an optional line number.
 . any number of words, parameter settings, and comments.
 . an end of line marker (carriage return or line feed or both). 

Any input not explicitly allowed is illegal and will cause the
Interpreter to signal an error.

Spaces and tabs are allowed anywhere on a line of code and do not
change the meaning of the line, except inside comments. This makes some
strange-looking input legal. The line 'G0X +0. 12 34Y 7' is
equivalent to 'G0 x+0.1234 Y7', for example.

Blank lines are allowed in the input. They are to be ignored.

Input is case insensitive, except in comments, i.e., any letter
outside a comment may be in upper or lower case without changing the
meaning of a line.

== Line Number
(((Line Number)))

A line number is the letter N followed by an integer (with no sign)
between 0 and 99999 written with no more than five digits (000009 is
not OK, for example). Line numbers may be repeated or used out of
order, although normal practice is to avoid such usage. Line numbers
may also be skipped, and that is normal practice. A line number is not
required to be used, but must be in the proper place if used.

== Word
(((Word)))

A word is a letter other than N followed by a real value.

Words may begin with any of the letters shown in Table
<<cap:Words-and-their,Words and their meanings>>. The table includes N
for completeness, even though, as defined above, line numbers are not
words. Several letters (I, J, K, L, P, R) may have different meanings
in different contexts.  Letters which refer to axis names are not
valid on a machine which does not have the corresponding axis.

.Words and their meanings[[cap:Words-and-their]]

[width="90%", options="header"]
|========================================
|Letter | Meaning
|A | A axis of machine
|B | B axis of machine
|C | C axis of machine
|D | Tool radius compensation number
|F | Feed rate
|G | General function (See table  <<cap:Modal-Groups,Modal Groups>>)
|H | Tool length offset index
|I | X offset for arcs and G87 canned cycles
|J | Y offset for arcs and G87 canned cycles
|K | Z offset for arcs and G87 canned cycles.
|  | Spindle-Motion Ratio for G33 synchronized movements.
|L | generic parameter word for G10, M66 and others
|M | Miscellaneous function (See table  <<cap:Modal-Groups,Modal Groups>>)
|N | Line number
|P | Dwell time in canned cycles and with G4.
|  | Key used with G10.
|Q | Feed increment in G73, G83 canned cycles
|R | Arc radius or canned cycle plane
|S | Spindle speed
|T | Tool selection
|U | U axis of machine
|V | V axis of machine
|W | W axis of machine
|X | X axis of machine
|Y | Y axis of machine
|Z | Z axis of machine
|========================================

[[sub:Number]]
== Number

The following rules are used for (explicit) numbers. In these rules a
digit is a single character between 0 and 9.

 - A number consists of (1) an optional plus or minus sign, followed by
   (2) zero to many digits, followed, possibly, by (3) one decimal point,
   followed by (4) zero to many digits - provided that there is at least
   one digit somewhere in the number.
 - There are two kinds of numbers: integers and decimals. An integer does
   not have a decimal point in it; a decimal does.
 - Numbers may have any number of digits, subject to the limitation on
   line length. Only about seventeen significant figures will be retained,
   however (enough for all known applications).
 - A non-zero number with no sign as the first character is assumed to be
   positive.

Notice that initial (before the decimal point and the first non-zero
digit) and trailing (after the decimal point and the last non-zero
digit) zeros are allowed but not required. A number written with
initial or trailing zeros will have the same value when it is read as
if the extra zeros were not there.

Numbers used for specific purposes in RS274/NGC are often restricted
to some finite set of values or some to some range of values. In many
uses, decimal numbers must be close to integers; this includes the
values of indexes (for parameters and carousel slot numbers, for
example), M codes, and G codes multiplied by ten. A decimal number
which is supposed be close to an integer is considered close enough if
it is within 0.0001 of an integer.

<<<<<<< HEAD
== [[sec:Parameters]]Parameters: Variables in G-code programs

The RS274/NGC language supports 'parameters' - what in other
programming languages would be called 'variables'. There are several
types of parameter of different purpose and appearance, each described
in the following sections. The only value type supported by parameters
is floating-point; there are no string, boolean or integer types in
G-code like in other programming languages. However, logic expressions
can be formulated with <<sub:Binary-Operators,boolean operators>>
( `AND`, `OR`, `XOR`, and the comparison operators
`EQ`,`NE`,`GT`,`GE`,`LT`,`LE`), and the `MOD`, `ROUND`, `FUP` and
`FIX` <<cap:Functions,operators>> support integer arithmetic.

Parameters differ in syntax, scope, behaviour when not yet
initialized, mode, persistence and intended use.

Syntax:: There are three kinds of syntactic appearance:
 . 'numbered':  `#4711`
 . 'named local':  `#<localvalue>`
 . 'named global': `#<_globalvalue>`

Scope:: The scope of a parameter is either global, or local within a
subroutine. Subroutine parameters and local named variables have local
scope. Global named parameters and numbered parameters starting from
number 31 are global in scope. RS274NGC uses 'lexical scoping' - 
in a subroutine only the local variables defined therein, and any
global variables are visible. The local variables of a
calling procedure are not visible in a called procedure.

Behaviour of uninitialized parameters::
 . unitialized global parameters, and unused subroutine parameters 
   return the value zero when used in an expression.
 . unitialized named parameters signal an error when used in an expression.

Mode:: Most parameters are read/write and may be assigned to
within an assignment statement.  However, for many predefined
parameters this does not make sense, so they are are read-only - they
may appear in expressions, but not on the left-hand side of an
assignment statement.

Persistence:: When EMC is shut down, volatile parameters lose their
values. All parameters except numbered parameters in the current
persistent range footnoteref:[persistent range,The range of persistent
parameters may change as development progresses. This range is
currently 5161- 5390. It is defined in the `_required_parameters array`
in file the src/emc/rs274ngc/interp_array.cc .]  are volatile.
Persistent parameters are saved in the <<var_file_format,.var file>>
restored to their previous values when EMC is started again. Volatile
numbered parameters are reset to zero.

Intended Use::
 . user parameters:: numbered parameters in the range 31..5000, and named
global and local parameters except predefined parameters. These are
available for general-purpose storage of floating-point values, like
intermediate results, flags etc, throughout program execution.  They
are read/write (can be assigned a value).
 . <<sub:Subroutine-Parameters,subroutine parameters>>:: these are used to hold the actual parameters 
passed to a subroutine. 
 . persistent numbered parameters:: most of these are used to access offsets of
coordinate systems - see below.
 . <<sec:Predefined-Named-Parameters,predefined named parameters>>:: used to determine interpreter and
machine state, for instance `#<_relative>` returns 1 if G91 is on, and
0 if G90 is set. They are read-only.

=== Numbered Parameters [[sub:Numbered-Parameters]]

A numbered parameter is the pound character `#` followed by an integer
between 1 and (currently) 5602 footnote:[The RS274/NGC interpreter
maintains an array of numbered parameters. Its size is defined by the
symbol `RS274NGC_MAX_PARAMETERS` in the file
src/emc/rs274ngc/interp_internal.h). This number of numerical
parameters may also increase as development adds support for new
parameters.  ].  The parameter is referred to by this integer, and its
value is whatever number is stored in the parameter.

A value is stored in a parameter with the = operator; for example 
"`#3 = 15` " means "set parameter 3 to 15." A parameter setting does not
take effect until after all parameter values on the same line have
been found. For example, if parameter 3 has been previously set to 15
and the line "`#3=6 G1 x#3` " is interpreted, a straight move to a
point where x equals 15 will occur and the value of parameter 3 will
be 6.
=======
[[sub:Numbered-Parameters]]
== Numbered Parameters

A numbered parameter is the pound character '#' followed by an
integer between 1 and 5399. The parameter is referred
to by this integer, and its value is whatever number is stored in the
parameter.

A value is stored in a parameter with the = operator; for example:
----
#3 = 15 (set parameter 3 to 15)
----

A parameter setting does not take
effect until after all parameter values on the same line have been
found. For example, if parameter 3 has been previously set to 15 and
 the line '#3=6 G1 X#3' is interpreted, a straight move to a point
where X equals 15 will
occur and the value of parameter 3 will be 6.
>>>>>>> ae4dfef7

The '#'  character takes precedence over other operations, so that, for
 example, '#1+2' means the number found by adding 2 to the value of
parameter 1, not 
 the value found in parameter 3. Of course, '#[1+2]' does mean the
value found in parameter 3. The '#' character may be repeated; for
example '##2'  means the value of the parameter whose index is the
(integer) value of parameter 2.

31-5000::
    G-Code user parameters. These parameters are global in the G Code file,
    and available for general use. Volatile.

5061-5069::
    Coordinates of a "G38.2" Probe result - X, Y, Z, A, B, C, U, V & W.
    Volatile.

5070::
    "G38" probe result - 1 if success, 0 if probe failed to close. 
    Used with G38.3 and G38.5. Volatile.

5161-5169::
    "G28" Home for X, Y, Z, A, B, C, U, V & W. Persistent.

5181-5189::
    "G30" Home for X, Y, Z, A, B, C, U, V & W. Persistent.

5211-5219::
    "G92" offset for X, Y, Z, A, B, C, U, V & W. Persistent.

5220::
    Coordinate System number 1 - 9 for G54 - G59.3.

5221-5229::
    Coordinate System 1, G54 for X, Y, Z, A, B, C, U, V & W. Persistent.

5241-5249::
    Coordinate System 2, G55 for X, Y, Z, A, B, C, U, V & W. Persistent.

5261-5269::
    Coordinate System 3, G56 for X, Y, Z, A, B, C, U, V & W. Persistent.

5281-5289::
    Coordinate System 4, G57 for X, Y, Z, A, B, C, U, V & W. Persistent.

5301-5309::
    Coordinate System 5, G58 for X, Y, Z, A, B, C, U, V & W. Persistent.

5321-5329::
    Coordinate System 6, G59 for X, Y, Z, A, B, C, U, V & W. Persistent.

5341-5349::
    Coordinate System 7, G59.1 for X, Y, Z, A, B, C, U, V & W. Persistent.

5361-5369::
    Coordinate System 8, G59.2 for X, Y, Z, A, B, C, U, V & W. Persistent.

5381-5389::
    Coordinate System 9, G59.3 for X, Y, Z, A, B, C, U, V & W. Persistent.

5399::
    Result of M66 - Check or wait for input. Volatile.

5400::
    Tool Number. Volatile.

5401-5409::
    Tool Offsets for X, Y, Z, A, B, C, U, V & W. Volatile.

5410::
    Tool Diameter. Volatile.

5411::
    Tool Front Angle. Volatile.

5412::
    Tool Back Angle. Volatile.

5413::
    Tool Orientation. Volatile.

5420-5428::
     Current Position including all offsets and in the current program
    units for X, Y, Z, A, B, C, U, V & W. In absolute machine coordinates, 
    volatile.

5599::
   flag for controlling the output of (DEBUG,) statements.
   1=output, 0=no output; default=1. Volatile.

5600:: 
   toolchanger fault indicator. Used with the iocontrol-v2 component.
   1: toolchanger faulted, 0: normal. Volatile.

5601::
   toolchanger fault code. Used with the iocontrol-v2 component.
   Reflects the value of the `toolchanger-reason` HAL pin if a fault occured. 
   Volatile.

=== Subroutine Parameters [[sub:Subroutine-Parameters]]

1-30::
     Subroutine local parameters of call arguments. These parameters are
    local to the subroutine. Volatile. See also the chapter on <<cha:O-Codes,O-Codes>>.


[[sub:Named-Parameters]]
== Named Parameters

Named parameters work like numbered parameters but are easier to read.
All parameter names are converted to lower case and have spaces and
<<<<<<< HEAD
tabs removed, so '#<param>' and '#<P a R am >' refer to the same
parameter. Named parameters must be enclosed with `< >` marks.
=======
tabs removed. Named parameters must be enclosed with '< >' marks.
>>>>>>> ae4dfef7

'#<named parameter here>'  is a local named parameter. By default, a
named parameter is local to 
the scope in which it is assigned. You can't access a local parameter
outside of its subroutine - this is so that two subroutines can use the
same parameter names without fear of one subroutine overwriting the
values in another.

'#<_global named parameter here>'  is a global named parameter. They
are accessible from within called 
subroutines and may set values within subroutines that are accessible
to the caller. As far as scope is concerned, they act just like regular
numeric parameters. They are not stored in files.

Examples:

 - Declaration of named global variable

    #<_endmill_dia> = 0.049 

 - Reference to previously declared global variable

    #<_endmill_rad> = [#<_endmill_dia>/2.0] 

 - Mixed literal and named parameters

    ` o100 call [0.0] [0.0] [#<_inside_cutout>-#<_endmill_dia>] [#<_Zcut>] [#<_feedrate>]`

Named parameters spring into existence when they are assigned a value
for the first time. Local named parameters vanish when their scope is
left: when a subroutine returns, all its local parameters are deleted
and cannot be referred to anymore.

It is an error to use a non-existent named paramater within an
expression, or at the right-hand side of an assignment. Printing the
value of a non-existent named parameter with a DEBUG statement - like
'(DEBUG, #<no_such_parameter>)' will display the string +++######+++.

Global parameters, as well as local parameters assigned to at the
global level, retain their value once assigned even when the program
ends, and have these  values when the program is run again.

The <<EXISTS-Function,'EXISTS' function>> tests whether a given named parameter exists.

=== Predefined Named Parameters [[sec:Predefined-Named-Parameters]]

The following global read only named parameters are available to
access internal state of the interpreter and machine state. They can
be used in arbitrary expressions, for instance to control flow of the
program with if-then-else statements.

#<_vmajor>::
    Major package version. If current version was 2.6.2 it would return 2.6.

#<_vminor>::
    Minor package version. If current version was 2.6.2 it would return 0.2.

#<_line>::
    Sequence number. If running a G-Code file, this returns the current line number.

#<_motion_mode>::
    Return the interpreter's current motion mode:
[width="20%",options="header"]
|========================================
|Motion mode | return value
|G1| 10
|G2| 20
|G3| 30
|G33| 330
|G38.2| 382
|G38.3| 383
|G38.4| 384
|G38.5| 385
|G5.2| 52
|G73| 730
|G76| 760
|G80| 800
|G81| 810
|G82| 820
|G83| 830
|G84| 840
|G85| 850
|G86| 860
|G87| 870
|G88| 880
|G89| 890
|========================================
#<_plane>::
    returns the value designating the current plane:
[width="20%",options="header"]
|========================================
|Plane | return value
|G17| 170
|G18| 180
|G19| 190
|G17.1| 171
|G18.1| 181
|G19.1| 191
|========================================


#<_ccomp>::
    Status of cutter compensation. Return values:
[width="20%",options="header"]
|========================================
|Mode | return value
|G40 | 400
|G41 | 410
|G41.1| 411
|G41 | 410
|G42 | 420
|G42.1 | 421
|========================================

#<_metric>::
    Return 1 if G21 is on, else 0.

#<_imperial>::
    Return 1 if G20 is on, else 0.

#<_absolute>::
    Return 1 if G90 is on, else 0.

#<_incremental>::
    Return 1 if G91 is on, else 0.

#<_inverse_time>::
    Return 1 if inverse feed mode (G93) is on, else 0.

#<_units_per_minute>::
    Return 1 if Units/minute feed mode (G94) is on, else 0.

#<_units_per_rev>::
    Return 1 if Units/revolution mode (G95) is on, else 0.

#<_coord_system>::
    Return index of the current coordinate system (G54..G59.3)
[width="20%",options="header"]
|========================================
|Mode | return value
|G54| 0
|G55| 1
|G56| 2
|G57| 3
|G58| 4
|G59| 5
|G59.1|6
|G59.2|7
|G59.3|8
|========================================

#<_tool_offset>::
    Return 1 if tool offset (G43) is on, else 0.

#<_retract_r_plane>::
    Return 1 if G98 is set, else 0.

#<_retract_old_z>::
    Return 1 if G99 is on, else 0.

#<_spindle_rpm_mode>::
    Return 1 if spindle rpm mode (G97) is on, else 0.

#<_spindle_css_mode>::
    Return 1 if constant surface speed mode (G96) is on, else 0.

#<_ijk_absolute_mode>::
    Return 1 if Absolute Arc distance mode (G90.1) is on, else 0.

#<_lathe_diameter_mode>::
    Return 1 if this is a lathe configuration and diameter (G7) mode is on, else 0.

#<_lathe_radius_mode>::
    Return 1 if this is a lathe configuration and radius (G8) mode is on, else 0.

#<_spindle_on>::
    Return 1 if spindle currently running (M3 or M4) else 0.

#<_spindle_cw>::
    Return 1 if spindle direction is clockwise (M3) else 0.

#<_mist>::
    Return 1 if mist (M7) is on.

#<_flood>::
    Return 1 if flood (M8) is on.

#<_speed_override>::
    Return 1 if feed override (M48 or M50 P1) is on, else 0.

#<_feed_override>::
    Return 1 if feed override (M48 or M51 P1) is on, else 0.

#<_adaptive_feed>::
    Return 1 if adaptive feed (M52 or M52 P1) is on, else 0.

#<_feed_hold>::
    Return 1 if feed hold switch is enabled (M53 P1), else 0.

#<_feed>::
    Return the current feed value (F).

#<_rpm>::
    Return the current spindle speed (S).

#<_x>::
    Return absolute machine X coordinate. Same as #5420.

#<_y>::
    Return absolute machine Y coordinate. Same as #5421.

#<_z>::
    Return absolute machine Z coordinate. Same as #5422.

#<_a>::
    Return absolute machine A coordinate. Same as #5423.

#<_b>::
    Return absolute machine B coordinate. Same as #5424.

#<_c>::
    Return absolute machine C coordinate. Same as #5425.

#<_u>::
    Return absolute machine U coordinate. Same as #5426.

#<_v>::
    Return absolute machine V coordinate. Same as #5427.

#<_w>::
    Return absolute machine W coordinate. Same as #5428.

#<_current_tool>::
    Return number of the current tool in spindle. Same as #5400.

#<_current_pocket>::
    Return pocket number of the current tool.

#<_selected_tool>::
    Return number of the selected tool post a T code. Default -1.

#<_selected_pocket>::
    Return number of the selected pocket post a T code. Default -1
    (no pocket selected).

#<_value>::  [[param:_value]]
    Return value from the last O-word `return` or `endsub`.  Default
    value 0 if no expression after `return` or `endsub`.  Initialized
    to 0 on program start.  See also
    <<sec:Subroutine-return-values,Subroutine return values>>.

#<_value_returned>::
    1.0 if the last O-word `return` or `endsub` returned a value, 0
    otherwise. Cleared by the next O-word call.

#<_task>::
    1.0 if the executing interpreter instance is part of milltask, 0.0
    otherwise. Sometimes it is necessary to treat this case specially
    to retain proper preview, for instance when testing the success of 
    a probe (G38.x) by inspecting #5070, which will always fail in the
    preview interpreter (e.g. Axis).

#<_call_level>::
    current nesting level of O-word procedures. For debugging.

#<_remap_level>::
    current level of the remap stack. Each remap in a block adds one
    to the remap level. For debugging.

[[sec:Expressions]]
== Expressions

An expression is a set of characters starting with a left bracket '['
and ending with a balancing right bracket ']' . In between the brackets
are numbers, parameter values, mathematical
operations, and other expressions. An expression is evaluated to
produce a number. The expressions on a line are evaluated when the line
is read, before anything on the line is executed. An example of an
expression is '[1 + acos[0] - [#3 ** [4.0/2]]]'.

[[sec:Binary-Operators]]
== Binary Operators

Binary operators only appear inside expressions. There are four basic
mathematical operations: addition ('+'), subtraction ('-'),
multiplication ('\*'), and division ('/'). There are three logical
operations: non-exclusive or ('OR'), exclusive or ('XOR'), and logical
and ('AND'). The eighth operation is the modulus operation ('MOD'). The
ninth operation is the 'power' operation ('**') of raising the number
on the left of the operation to the power on 
 the right. The relational operators are equality ('EQ'), inequality
('NE'), strictly greater than ('GT'), greater than or equal to ('GE'),
strictly less than ('LT'), and less than or equal to ('LE').

The binary operations are divided into several groups according to
<<<<<<< HEAD
their precedence. (see table <<cap:Operator-Precedence,Operator
Precedence>>) If operations in different precedence groups are strung
together (for example in the expression `[2.0 / 3 * 1.5 - 5.5 / 11.0]`
), operations in a higher group are to be performed before operations
in a lower group. If an expression contains more than one operation
from the same group (such as the first `/` and `*` in the example),
the operation on the left is performed first. Thus, the example is
equivalent to: `[[[2.0 / 3] * 1.5] - [5.5 / 11.0]]` , which is
equivalent to to `[1.0 - 0.5]` , which is `0.5`.
=======
their precedence. (see table  <<cap:Operator-Precedence>>) If
operations in different precedence groups are strung together (for
example in the expression '[2.0 / 3 * 1.5 - 5.5 / 11.0]'), operations
in a higher group are to be performed before operations
in a lower group. If an expression contains more than one operation
 from the same group (such as the first '/' and '*'  in the example),
the operation on the left is performed first. Thus,
 the example is equivalent to: '[ [ [2.0 / 3] * 1.5] - [5.5 / 11.0] ]' ,
which is equivalent to to '[1.0 - 0.5]' , which is '0.5'.
>>>>>>> ae4dfef7

The logical operations and modulus are to be performed on any real
numbers, not just on integers. The number zero is equivalent to logical
false, and any non-zero number is equivalent to logical true.

.Operator Precedence[[cap:Operator-Precedence]](((operator precedence)))

[width="90%", options="header"]
|========================================
|Operators | Precedence
|** | 'highest'
|* / MOD | 
|+ - | 
|EQ NE GT GE LT LE | 
|AND OR XOR | 'lowest'
|========================================

=== Equality and floating-point values

The RS274/NGC language only supports floating-point values of finite
precision.  Therefore, testing for equality or inequality of two
floating-point values is inherently problematic. The interpreter
solves this problem by considering values equal if their absolute
difference is less than 0.0001 (this value is defined as
`TOLERANCE_EQUAL` in src/emc/rs274ngc/interp_internal.h).

[[sub:Unary-Operation-Value]]
== Functions

<<<<<<< HEAD
A function is either "`ATAN` " followed by one expression divided by
another expression (for example "`ATAN[2]/[1+3]`") or any other
function name followed by an expression (for example "`SIN[90]`
"). The available functions are shown in table
<<cap:Functions,Functions>>.  Arguments to unary operations which take
angle measures (`COS`, `SIN`, and `TAN` ) are in degrees. Values
returned by unary operations which return angle measures (`ACOS`,
`ASIN`, and `ATAN`) are also in degrees.
=======
A function is either 'ATAN' followed by one expression divided by
another expression (for
 example 'ATAN[2]/[1+3]') or any other function name followed by an
expression (for example 'SIN[90]'). The available functions are
shown in table  <<cap:Functions>>.
 Arguments to unary operations which take angle measures ('COS', 'SIN',
and 'TAN' ) are in degrees. Values returned by unary operations which
return
angle measures ('ACOS', 'ASIN', and 'ATAN') are also in degrees.
>>>>>>> ae4dfef7

.Functions[[cap:Functions]]

[width="90%", options="header"]
|========================================
|Function Name | Function result
|ATAN[Y]/[X] | Four quadrant inverse tangent
|ABS[arg] | Absolute value
|ACOS[arg] | Inverse cosine
|ASIN[arg] | Inverse sine
|COS[arg] | Cosine
|EXP[arg] | e raised to the given power
|FIX[arg] | Round down to integer
|FUP[arg] | Round up to integer
|ROUND[arg] | Round to nearest integer
|LN[arg] | Base-e logarithm
|SIN[arg] | Sine
|SQRT[arg] | Square Root
|TAN[arg] | Tangent
|EXISTS[arg] | Check named Parameter
|========================================

The 'FIX' function rounds towards the left (less positive or more
negative) on 
a number line, so that 'FIX[2.8] =2' and 'FIX[-2.8] = -3', for
example. The 'FUP'  operation rounds towards the right (more positive
or less negative)
on a number line; 'FUP[2.8] = 3' and 'FUP[-2.8] = -2', for example.

[[EXISTS-Function]]The `EXISTS` function checks for the existence of a single named
parameter. It takes only one named parameter and returns 1 if it
exists and 0 if it does not exist. It is an error if you use a
numbered parameter or an expression. Here is an example for the usage
of the EXISTS function:

[source,{ngc}]
---------------------------------------------------------------------
o<test> sub
o10 if [EXISTS[#<_global>]]
    (debug, _global exists and has the value #<_global>)
o10 else
    (debug, _global does not exist)
o10 endif
o<test> endsub

o<test> call
#<_global> = 4711
o<test> call
m2
---------------------------------------------------------------------

== Repeated Items

A line may have any number of G words, but two G words from the same
modal group (see Section  <<sec:Modal-Groups,Modal Groups>>) may not appear on the
same line.

A line may have zero to four M words. Two M words from the same modal
group may not appear on the same line.

For all other legal letters, a line may have only one word beginning
with that letter.

If a parameter setting of the same parameter is repeated on a line,
'#3=15 #3=6', for example, only the last setting will take effect.
It is silly,
but not illegal, to set the same parameter twice on the same line.

If more than one comment appears on a line, only the last one will be
used; each of the other comments will be read and its format will be
checked, but it will be ignored thereafter. It is expected that putting
more than one comment on a line will be very rare.

== Item order

The three types of item whose order may vary on a line (as given at
the beginning of this section) are word, parameter setting, and
comment. Imagine that these three types of item are divided into three
groups by type.

The first group (the words) may be reordered in any way without
changing the meaning of the line.

If the second group (the parameter settings) is reordered, there will
be no change in the meaning of the line unless the same parameter is
set more than once. In this case, only the last setting of the
parameter will take effect. For example, after the line '#3=15 #3=6'
has been interpreted, the value of parameter 3 will be 6. If the
 order is reversed to '#3=6 #3=15' and the line is interpreted, the
value of parameter 3 will be 15.

If the third group (the comments) contains more than one comment and
is reordered, only the last comment will be used.

If each group is kept in order or reordered without changing the
meaning of the line, then the three groups may be interleaved in any
way without changing the meaning of the line. For example, the line
'g40 g1 #3=15 (foo) #4=-7.0' has five items and means exactly the
same thing in any of the 120
 possible orders (such as '#4=-7.0 g1 #3=15 g40 (foo)') for the five
items.

== Commands and Machine Modes

Many commands cause the controller to change from one mode to another,
and the mode stays active until some other command changes it
implicitly or explicitly. Such commands are called 'modal'. For
example, if coolant is turned on, it stays on until it is explicitly
turned off. The G codes for motion are also modal. If a G1 (straight
move) command is given on one line, for example, it will be executed
again on the next line if one or more axis words is available on the
line, unless an explicit command is given on that next line using the
axis words or canceling motion.

'Non-modal' codes have effect only on the lines on which they occur.
For example, G4 (dwell) is non-modal.

[[sec:Modal-Groups]]
== Modal Groups
(((Modal Groups)))

Modal commands are arranged in sets called 'modal groups', and only
one member of a modal group may be in force at any given time. In
general, a modal group contains commands for which it is logically
impossible for two members to be in effect at the same time - like
measure in inches vs. measure in millimeters. A machining center may be
in many modes at the same time, with one mode from each modal group
being in effect. The modal groups are shown in Table 
<<cap:Modal-Groups,Modal Groups>>.

.Modal Groups[[cap:Modal-Groups]]

[width="90%", cols="1,2", options="header"]
|========================================
|Modal Group Meaning          | Member Words
|Motion ("Group 1")           | G0, G1, G2, G3, G33, G38.x, G73, G76, G80, G81
|                             | G82, G83, G84, G85, G86, G87, G88, G89
|Plane selection              | G17, G18, G19, G17.1, G18.1, G19.1
|Distance Mode                | G90, G91
|Arc IJK Distance Mode        | G90.1, G91.1
|Feed Rate Mode               | G93, G94, G95
|Units                        | G20, G21
|Cutter Diameter Compensation | G40, G41, G42, G41.1, G42.1
|Tool Length Offset           | G43, G43.1, G49
|Return Mode in Canned Cycles | G98, G99
|Coordinate System Selection  | G54, G55, G56, G57, G58, G59, G59.1, G59.2, G59.3
|Control Mode                 | G61, G61.1, G64
|Spindle Speed Mode           | G96, G97
|Lathe Diameter Mode          | G7, G8
|Stopping                     | M0, M1, M2, M30, M60
|Tool Change                  | M6 Tn
|Spindle                      | M3, M4, M5, M19
|Coolant                      | (M7 M8 can both be on), M9
|Override Switches            | M48, M49
|Flow Control                 | O-
|Non-modal codes ("Group 0")  | G4, G10 G28, G30, G53 G92, G92.1, G92.2, G92.3, M100-M199
|========================================

For several modal groups, when a machining center is ready to accept
commands, one member of the group must be in effect. There are default
settings for these modal groups. When the machining center is turned on
or otherwise re-initialized, the default values are automatically in
effect.

Group 1, the first group on the table, is a group of G codes for
motion. One of these is always in effect. That one is called the
current motion mode.

It is an error to put a G-code from group 1 and a G-code from group 0
on the same line if both of them use axis words. If an axis word-using
G-code from group 1 is implicitly in effect on a line (by having been
activated on an earlier line), and a group 0 G-code that uses axis
words appears on the line, the activity of the group 1 G-code is
suspended for that line. The axis word-using G-codes from group 0 are
G10, G28, G30, and G92.

It is an error to include any unrelated words on a line with 'O-' flow
control.

== Comments

Comments can be added to lines of G code to help clear up the
intention of the programmer. Comments can be embedded in a line using
parentheses () or for the remainder of a line using a semi-colon. The
semi-colon is not treated as the start of a comment when enclosed in
parentheses.

<<<<<<< HEAD

[source,{ngc}]
---------------------------------------------------------------------
G0 (Rapid to start) X1 Y1
G0 X1 Y1 (Rapid to start; but don't forget the coolant)
M2 ; End of program.
---------------------------------------------------------------------
=======
----
G0 (Rapid to start) X1 Y1 
G0 X1 Y1 (Rapid to start; but don't forget the coolant) 
M2 ; End of program.
----
>>>>>>> ae4dfef7

== File Size

The interpreter and task are carefully written so that the only limit
on part program size is disk capacity. The TkEMC and Axis interface
both load the program text to display it to the user, though, so RAM
becomes a limiting factor. In Axis, because the preview plot is drawn
by default, the redraw time also becomes a practical limit on program
size. The preview can be turned off in Axis to speed up loading large
part programs. In Axis sections of the preview can be turned off using
special comments.

[[sec:Order-of-Execution]]
== G Code Order of Execution
(((G Code Order of Execution)))

The order of execution of items on a line is defined not by the
position of each item on the line, but by the following list:

 . O-word commands (optionally followed by a comment but no other words allowed on the same line)
 . Comment (including message)
 . Set feed rate mode (G93, G94). 
 . Set feed rate (F). 
 . Set spindle speed (S). 
 . Select tool (T). 
 . HAL pin I/O (M62-M68).
 . Change tool (M6) and Set Tool Number (M61).
 . Spindle on or off (M3, M4, M5).
 . Save State (M70, M73), Restore State (M72), Invalidate State (M71).
 . Coolant on or off (M7, M8, M9).
 . Enable or disable overrides (M48, M49,M50,M51,M52,M53).
 . User-defined Commands (M100-M199).
 . Dwell (G4). 
 . Set active plane (G17, G18, G19). 
 . Set length units (G20, G21).
 . Cutter radius compensation on or off (G40, G41, G42) 
 . Cutter length compensation on or off (G43, G49) 
 . Coordinate system selection (G54, G55, G56, G57, G58, G59, G59.1, G59.2, G59.3). 
 . Set path control mode (G61, G61.1, G64)
 . Set distance mode (G90, G91). 
 . Set retract mode (G98, G99).
 . Go to reference location (G28, G30) or change coordinate system 
   data (G10) or set axis offsets (G92, G92.1, G92.2, G94). 
 . Perform motion (G0 to G3, G33, G38.x, G73, G76, G80 to G89), as modified (possibly) by G53. 
 . Stop (M0, M1, M2, M30, M60).

== G Code Best Practices
(((G Code Best Practices)))

=== Use an appropriate decimal precision

Use at least 3 digits after the decimal when milling in millimeters,
and at least 4 digits after the decimal when milling in inches.

=== Use consistent white space

G-code is most legible when at least one space appears before words.
While it is permitted to insert white space in the middle of numbers,
there is no reason to do so.

<<<<<<< HEAD
=== Use "Center-format" arcs
=======
== Use Center-format arcs
>>>>>>> ae4dfef7

Center-format arcs (which use 'I- J- K-' instead of 'R-' ) behave more
consistently than R-format arcs, particularly for
included angles near 180 or 360 degrees.

=== Put important modal settings at the top of the file

When correct execution of your program depends on modal settings, be
sure to set them at the beginning of the part program. Modes can carry
over from previous programs and from the MDI commands.

As a good preventative measure, put a line similar to the following at
the top of all your programs:

<<<<<<< HEAD
[source,{ngc}]
---------------------------------------------------------------------
    G17 G20 G40 G49 G54 G80 G90 G94 
---------------------------------------------------------------------
=======
----
G17 G20 G40 G49 G54 G80 G90 G94
----
>>>>>>> ae4dfef7

(XY plane, inch mode, cancel diameter compensation, cancel length
offset, coordinate system 1, cancel motion, non-incremental motion,
feed/minute mode)

Perhaps the most critical modal setting is the distance units--If you
do not include G20 or G21, then different machines will mill the
program at different scales. Other settings, such as the return mode in
canned cycles may also be important.

=== Don't put too many things on one line

Ignore everything in Section <<sec:Order-of-Execution,Order of Execution>>, and instead
write no line of code that is the slightest bit ambiguous.

=== Don't set & use a parameter on the same line

Don't use and set a parameter on the same line, even though the
semantics are well defined. Updating a variable to a new value, such as
'#1=[#1+#2'] is ok.

=== Don't use line numbers

Line numbers offer no benefits. When line numbers are reported in
error messages, the numbers refer to the line number in the file, not
the N-word value.

=== When moving more than one coordinate system, consider inverse time feed mode

Because the meaning of an F-word in feed-per-minute mode varies
depending on which axes are commanded to move, and because the amount
of material removed does not depend only on the feed rate, it may be
easier to use G93 inverse time feed mode to achieve the desired
material removal rate.

[appendix]
= Numbered Parameters persistence
[[var_file_format]]

The values of parameters in the persistent range are retained over
time, even if the machining center is powered down.  EMC2 uses a
parameter file to ensure persistence. It is managed by the
Interpreter. The Interpreter reads the file when it starts up, and
writes the file when it exits.

The format of a parameter file is shown in Table
<<cap:Parameter-File-Format,Parameter File Format>>. 

The Interpreter expects the file to have two colums. It skips any
lines which do not contain exactly two numeric values. The first
column is expected to contain an integer value (the parameter's
number). The second column contains a floating point number (this
parameter's last value). The value is represented as a
double-precision floating point number inside the Interpreter, but a
decimal point is not required in the file.

Parameters in the user-defined range (31-5000) may be added to this
file. Such parameters will be read by the Interpreter and written to
the file as it exits.

Missing Parameters in the persistent range will be initialized to zero
and written with their current values on the next save operation.

The parameter numbers must be arranged in ascending order. An
`Parameter file out of order` error  will be signalled if they are  not in
ascending order. 

The original file is saved as a backup file when the new file
is written. 

.Parameter File Format[[cap:Parameter-File-Format]]

[width="90%", options="header"]
|========================================
|Parameter Number | Parameter Value 
|5161 | 0.0 
|5162 | 0.0 
|========================================










<|MERGE_RESOLUTION|>--- conflicted
+++ resolved
@@ -156,7 +156,6 @@
 which is supposed be close to an integer is considered close enough if
 it is within 0.0001 of an integer.
 
-<<<<<<< HEAD
 == [[sec:Parameters]]Parameters: Variables in G-code programs
 
 The RS274/NGC language supports 'parameters' - what in other
@@ -239,30 +238,9 @@
 and the line "`#3=6 G1 x#3` " is interpreted, a straight move to a
 point where x equals 15 will occur and the value of parameter 3 will
 be 6.
-=======
-[[sub:Numbered-Parameters]]
-== Numbered Parameters
-
-A numbered parameter is the pound character '#' followed by an
-integer between 1 and 5399. The parameter is referred
-to by this integer, and its value is whatever number is stored in the
-parameter.
-
-A value is stored in a parameter with the = operator; for example:
-----
-#3 = 15 (set parameter 3 to 15)
-----
-
-A parameter setting does not take
-effect until after all parameter values on the same line have been
-found. For example, if parameter 3 has been previously set to 15 and
- the line '#3=6 G1 X#3' is interpreted, a straight move to a point
-where X equals 15 will
-occur and the value of parameter 3 will be 6.
->>>>>>> ae4dfef7
-
-The '#'  character takes precedence over other operations, so that, for
- example, '#1+2' means the number found by adding 2 to the value of
+
+The `#`  character takes precedence over other operations, so that, for
+ example, "`#1+2`" means the number found by adding 2 to the value of
 parameter 1, not 
  the value found in parameter 3. Of course, '#[1+2]' does mean the
 value found in parameter 3. The '#' character may be repeated; for
@@ -371,12 +349,8 @@
 
 Named parameters work like numbered parameters but are easier to read.
 All parameter names are converted to lower case and have spaces and
-<<<<<<< HEAD
 tabs removed, so '#<param>' and '#<P a R am >' refer to the same
 parameter. Named parameters must be enclosed with `< >` marks.
-=======
-tabs removed. Named parameters must be enclosed with '< >' marks.
->>>>>>> ae4dfef7
 
 '#<named parameter here>'  is a local named parameter. By default, a
 named parameter is local to 
@@ -672,9 +646,7 @@
 strictly less than ('LT'), and less than or equal to ('LE').
 
 The binary operations are divided into several groups according to
-<<<<<<< HEAD
-their precedence. (see table <<cap:Operator-Precedence,Operator
-Precedence>>) If operations in different precedence groups are strung
+their precedence. (see table <<cap:Operator-Precedence>>) If operations in different precedence groups are strung
 together (for example in the expression `[2.0 / 3 * 1.5 - 5.5 / 11.0]`
 ), operations in a higher group are to be performed before operations
 in a lower group. If an expression contains more than one operation
@@ -682,17 +654,6 @@
 the operation on the left is performed first. Thus, the example is
 equivalent to: `[[[2.0 / 3] * 1.5] - [5.5 / 11.0]]` , which is
 equivalent to to `[1.0 - 0.5]` , which is `0.5`.
-=======
-their precedence. (see table  <<cap:Operator-Precedence>>) If
-operations in different precedence groups are strung together (for
-example in the expression '[2.0 / 3 * 1.5 - 5.5 / 11.0]'), operations
-in a higher group are to be performed before operations
-in a lower group. If an expression contains more than one operation
- from the same group (such as the first '/' and '*'  in the example),
-the operation on the left is performed first. Thus,
- the example is equivalent to: '[ [ [2.0 / 3] * 1.5] - [5.5 / 11.0] ]' ,
-which is equivalent to to '[1.0 - 0.5]' , which is '0.5'.
->>>>>>> ae4dfef7
 
 The logical operations and modulus are to be performed on any real
 numbers, not just on integers. The number zero is equivalent to logical
@@ -722,26 +683,14 @@
 [[sub:Unary-Operation-Value]]
 == Functions
 
-<<<<<<< HEAD
 A function is either "`ATAN` " followed by one expression divided by
 another expression (for example "`ATAN[2]/[1+3]`") or any other
 function name followed by an expression (for example "`SIN[90]`
 "). The available functions are shown in table
-<<cap:Functions,Functions>>.  Arguments to unary operations which take
+<<cap:Functions>>.  Arguments to unary operations which take
 angle measures (`COS`, `SIN`, and `TAN` ) are in degrees. Values
 returned by unary operations which return angle measures (`ACOS`,
 `ASIN`, and `ATAN`) are also in degrees.
-=======
-A function is either 'ATAN' followed by one expression divided by
-another expression (for
- example 'ATAN[2]/[1+3]') or any other function name followed by an
-expression (for example 'SIN[90]'). The available functions are
-shown in table  <<cap:Functions>>.
- Arguments to unary operations which take angle measures ('COS', 'SIN',
-and 'TAN' ) are in degrees. Values returned by unary operations which
-return
-angle measures ('ACOS', 'ASIN', and 'ATAN') are also in degrees.
->>>>>>> ae4dfef7
 
 .Functions[[cap:Functions]]
 
@@ -929,21 +878,12 @@
 semi-colon is not treated as the start of a comment when enclosed in
 parentheses.
 
-<<<<<<< HEAD
-
 [source,{ngc}]
 ---------------------------------------------------------------------
 G0 (Rapid to start) X1 Y1
 G0 X1 Y1 (Rapid to start; but don't forget the coolant)
 M2 ; End of program.
 ---------------------------------------------------------------------
-=======
-----
-G0 (Rapid to start) X1 Y1 
-G0 X1 Y1 (Rapid to start; but don't forget the coolant) 
-M2 ; End of program.
-----
->>>>>>> ae4dfef7
 
 == File Size
 
@@ -1004,11 +944,7 @@
 While it is permitted to insert white space in the middle of numbers,
 there is no reason to do so.
 
-<<<<<<< HEAD
 === Use "Center-format" arcs
-=======
-== Use Center-format arcs
->>>>>>> ae4dfef7
 
 Center-format arcs (which use 'I- J- K-' instead of 'R-' ) behave more
 consistently than R-format arcs, particularly for
@@ -1023,16 +959,10 @@
 As a good preventative measure, put a line similar to the following at
 the top of all your programs:
 
-<<<<<<< HEAD
 [source,{ngc}]
 ---------------------------------------------------------------------
     G17 G20 G40 G49 G54 G80 G90 G94 
 ---------------------------------------------------------------------
-=======
-----
-G17 G20 G40 G49 G54 G80 G90 G94
-----
->>>>>>> ae4dfef7
 
 (XY plane, inch mode, cancel diameter compensation, cancel length
 offset, coordinate system 1, cancel motion, non-incremental motion,
