--- conflicted
+++ resolved
@@ -29,7 +29,6 @@
 that might have been mistyped. For example o100 is easier to
 see than O100 that it is not a 0.
 
-<<<<<<< HEAD
 The following statements  cause an error message and  abort the
 interpreter:
 
@@ -45,12 +44,9 @@
 To make these errors non-fatal  warnings on stderr, set bit 0x20 in
 the `[RS274NGC]FEATURE=` mask ini option. 
 
-== Subroutines[[sec:subroutines]](((Subroutines)))
-=======
 [[sec:subroutines]]
 == Subroutines
 (((Subroutines)))
->>>>>>> 94e681c1
 (((sub)))(((endsub)))(((return)))(((call)))
 
 Subroutines extend from a 'O- sub' to an 'O- endsub' . The lines
