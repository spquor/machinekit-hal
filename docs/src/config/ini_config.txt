--- conflicted
+++ resolved
@@ -128,7 +128,6 @@
 The value stored in the variable must match the type specified by the
 component pin.
 
-<<<<<<< HEAD
 === Include Files
 
 An INI file may include the contents of another file by using a #INCLUDE
@@ -162,11 +161,8 @@
 is .inc.  Do not use a file extension of .ini for included files.
 
 
-== INI File Sections[[sec:INI-Detail]]
-=======
 [[sec:INI-Detail]]
 == INI File Sections
->>>>>>> 72ff31d8
 
 [[sub:EMC-section]]
 === [EMC] Section(((EMC (inifile section))))
